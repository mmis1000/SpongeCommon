--- conflicted
+++ resolved
@@ -35,6 +35,7 @@
 import org.spongepowered.api.data.value.immutable.ImmutableValue;
 import org.spongepowered.api.data.value.mutable.Value;
 import org.spongepowered.api.text.Text;
+import org.spongepowered.api.text.serializer.TextSerializers;
 import org.spongepowered.common.data.manipulator.mutable.item.SpongeAuthorData;
 import org.spongepowered.common.data.processor.common.AbstractItemSingleDataProcessor;
 import org.spongepowered.common.data.util.NbtDataUtil;
@@ -74,12 +75,8 @@
         if (!itemStack.hasTagCompound() || !itemStack.getTagCompound().hasKey(NbtDataUtil.ITEM_BOOK_AUTHOR)) {
             return Optional.empty();
         }
-<<<<<<< HEAD
-        final Text author = SpongeTexts.fromLegacy(itemStack.getTagCompound().getString(NbtDataUtil.ITEM_BOOK_AUTHOR));
-=======
         final String json = itemStack.getTagCompound().getString(NbtDataUtil.ITEM_BOOK_AUTHOR);
         final Text author = TextSerializers.JSON.deserializeUnchecked(json);
->>>>>>> fed21094
         return Optional.of(author);
     }
 
