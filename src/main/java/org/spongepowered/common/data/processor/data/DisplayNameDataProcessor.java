--- conflicted
+++ resolved
@@ -102,15 +102,9 @@
             } else {
                 return Optional.empty();
             }
-<<<<<<< HEAD
         } else if (holder instanceof IWorldNameable) {
             if (((IWorldNameable) holder).hasCustomName()) {
-                final String customName = ((IWorldNameable) holder).getCommandSenderName();
-=======
-        } else if (dataHolder instanceof IWorldNameable) {
-            if (((IWorldNameable) dataHolder).hasCustomName()) {
-                final String customName = ((IWorldNameable) dataHolder).getName();
->>>>>>> a3c0edb3
+                final String customName = ((IWorldNameable) holder).getName();
                 final DisplayNameData data = new SpongeDisplayNameData(SpongeTexts.fromLegacy(customName));
                 return Optional.of(data);
             } else {
