/*
 * This file is part of Sponge, licensed under the MIT License (MIT).
 *
 * Copyright (c) SpongePowered <https://www.spongepowered.org>
 * Copyright (c) contributors
 *
 * Permission is hereby granted, free of charge, to any person obtaining a copy
 * of this software and associated documentation files (the "Software"), to deal
 * in the Software without restriction, including without limitation the rights
 * to use, copy, modify, merge, publish, distribute, sublicense, and/or sell
 * copies of the Software, and to permit persons to whom the Software is
 * furnished to do so, subject to the following conditions:
 *
 * The above copyright notice and this permission notice shall be included in
 * all copies or substantial portions of the Software.
 *
 * THE SOFTWARE IS PROVIDED "AS IS", WITHOUT WARRANTY OF ANY KIND, EXPRESS OR
 * IMPLIED, INCLUDING BUT NOT LIMITED TO THE WARRANTIES OF MERCHANTABILITY,
 * FITNESS FOR A PARTICULAR PURPOSE AND NONINFRINGEMENT. IN NO EVENT SHALL THE
 * AUTHORS OR COPYRIGHT HOLDERS BE LIABLE FOR ANY CLAIM, DAMAGES OR OTHER
 * LIABILITY, WHETHER IN AN ACTION OF CONTRACT, TORT OR OTHERWISE, ARISING FROM,
 * OUT OF OR IN CONNECTION WITH THE SOFTWARE OR THE USE OR OTHER DEALINGS IN
 * THE SOFTWARE.
 */
package org.spongepowered.common.data.property.store.block;

import net.minecraft.block.Block;
import net.minecraft.block.state.IBlockState;
import net.minecraft.util.math.BlockPos;
import net.minecraft.util.EnumFacing;
import net.minecraft.world.World;
import org.spongepowered.api.data.property.block.SolidCubeProperty;
import org.spongepowered.common.data.property.store.common.AbstractBlockPropertyStore;

import java.util.Optional;

public class SolidCubePropertyStore extends AbstractBlockPropertyStore<SolidCubeProperty> {

    protected static final SolidCubeProperty TRUE = new SolidCubeProperty(true);
    protected static final SolidCubeProperty FALSE = new SolidCubeProperty(false);

    public SolidCubePropertyStore() {
        super(true);
    }

    @Override
<<<<<<< HEAD
    public Optional<SolidCubeProperty> getFor(Location<World> location) {
        final Block block = (Block) location.getBlockType();
        return Optional.of(block.getMaterial((IBlockState) location.getBlock()).isSolid() ? TRUE : FALSE);
=======
    protected Optional<SolidCubeProperty> getForBlock(Block block) {
        return Optional.of(block.getMaterial().isSolid() ? TRUE : FALSE);
>>>>>>> d766edd2
    }

    @Override
    protected Optional<SolidCubeProperty> getForDirection(World world, int x, int y, int z, EnumFacing facing) {
        BlockPos pos = new BlockPos(x, y, z);
        Block block = world.getBlockState(pos).getBlock();
        return Optional.of(block.isBlockSolid(world, pos, facing) ? TRUE : FALSE);
    }

}<|MERGE_RESOLUTION|>--- conflicted
+++ resolved
@@ -26,8 +26,8 @@
 
 import net.minecraft.block.Block;
 import net.minecraft.block.state.IBlockState;
+import net.minecraft.util.EnumFacing;
 import net.minecraft.util.math.BlockPos;
-import net.minecraft.util.EnumFacing;
 import net.minecraft.world.World;
 import org.spongepowered.api.data.property.block.SolidCubeProperty;
 import org.spongepowered.common.data.property.store.common.AbstractBlockPropertyStore;
@@ -44,14 +44,8 @@
     }
 
     @Override
-<<<<<<< HEAD
-    public Optional<SolidCubeProperty> getFor(Location<World> location) {
-        final Block block = (Block) location.getBlockType();
-        return Optional.of(block.getMaterial((IBlockState) location.getBlock()).isSolid() ? TRUE : FALSE);
-=======
-    protected Optional<SolidCubeProperty> getForBlock(Block block) {
+    protected Optional<SolidCubeProperty> getForBlock(IBlockState block) {
         return Optional.of(block.getMaterial().isSolid() ? TRUE : FALSE);
->>>>>>> d766edd2
     }
 
     @Override
