--- conflicted
+++ resolved
@@ -92,7 +92,6 @@
         this.reset();
 
         // See EntityPlayer#readEntityFromNBT
-<<<<<<< HEAD
         final NBTTagCompound spongeCompound = compound.getCompoundTag(NbtDataUtil.FORGE_DATA).getCompoundTag(NbtDataUtil.SPONGE_DATA);
         if (!spongeCompound.hasNoTags()) {
             final NBTTagList spawnList = spongeCompound.getTagList(NbtDataUtil.USER_SPAWN_LIST, NbtDataUtil.TAG_COMPOUND);
@@ -113,33 +112,6 @@
                             .world(uuid)
                             .build());
                 }
-=======
-        if (compound.hasKey(NbtDataUtil.USER_SPAWN_X, NbtDataUtil.TAG_ANY_NUMERIC)
-                && compound.hasKey(NbtDataUtil.USER_SPAWN_Y, NbtDataUtil.TAG_ANY_NUMERIC)
-                && compound.hasKey(NbtDataUtil.USER_SPAWN_Z, NbtDataUtil.TAG_ANY_NUMERIC)) {
-            Vector3d pos = new Vector3d(compound.getInteger(NbtDataUtil.USER_SPAWN_X),
-                    compound.getInteger(NbtDataUtil.USER_SPAWN_Y),
-                    compound.getInteger(NbtDataUtil.USER_SPAWN_Z));
-            final UUID key = WorldPropertyRegistryModule.dimIdToUuid(0);
-            this.spawnLocations.put(key, RespawnLocation.builder()
-                    .world(key)
-                    .position(pos)
-                    .forceSpawn(compound.getBoolean(NbtDataUtil.USER_SPAWN_FORCED))
-                    .build());
-        }
-        NBTTagList spawnlist = compound.getTagList(NbtDataUtil.USER_SPAWN_LIST, NbtDataUtil.TAG_COMPOUND);
-        for (int i = 0; i < spawnlist.tagCount(); i++) {
-            NBTTagCompound spawndata = spawnlist.getCompoundTagAt(i);
-            UUID uuid = WorldPropertyRegistryModule.dimIdToUuid(spawndata.getInteger(NbtDataUtil.USER_SPAWN_DIM));
-            if (uuid != null) {
-                this.spawnLocations.put(uuid, RespawnLocation.builder()
-                        .world(uuid)
-                        .position(new Vector3d(spawndata.getInteger(NbtDataUtil.USER_SPAWN_X),
-                                spawndata.getInteger(NbtDataUtil.USER_SPAWN_Y),
-                                spawndata.getInteger(NbtDataUtil.USER_SPAWN_Z)))
-                        .forceSpawn(spawndata.getBoolean(NbtDataUtil.USER_SPAWN_FORCED))
-                        .build());
->>>>>>> 2d690254
             }
         }
 
