--- conflicted
+++ resolved
@@ -350,11 +350,8 @@
             .registerModule(SkullType.class, new SkullTypeRegistryModule())
             .registerModule(SlabType.class, new SlabTypeRegistryModule())
             .registerModule(SoundType.class, new SoundRegistryModule())
-<<<<<<< HEAD
+            .registerModule(SpawnType.class, new SpawnTypeRegistryModule())
             .registerModule(SoundCategory.class, new SoundCategoryRegistryModule())
-=======
-            .registerModule(SpawnType.class, new SpawnTypeRegistryModule())
->>>>>>> 5fcbac3a
             .registerModule(StairShape.class, new StairShapeRegistryModule())
             .registerModule(StoneType.class, new StoneTypeRegistryModule())
             .registerModule(TextColor.class, new TextColorRegistryModule())
