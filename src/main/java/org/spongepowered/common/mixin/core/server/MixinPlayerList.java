/*
 * This file is part of Sponge, licensed under the MIT License (MIT).
 *
 * Copyright (c) SpongePowered <https://www.spongepowered.org>
 * Copyright (c) contributors
 *
 * Permission is hereby granted, free of charge, to any person obtaining a copy
 * of this software and associated documentation files (the "Software"), to deal
 * in the Software without restriction, including without limitation the rights
 * to use, copy, modify, merge, publish, distribute, sublicense, and/or sell
 * copies of the Software, and to permit persons to whom the Software is
 * furnished to do so, subject to the following conditions:
 *
 * The above copyright notice and this permission notice shall be included in
 * all copies or substantial portions of the Software.
 *
 * THE SOFTWARE IS PROVIDED "AS IS", WITHOUT WARRANTY OF ANY KIND, EXPRESS OR
 * IMPLIED, INCLUDING BUT NOT LIMITED TO THE WARRANTIES OF MERCHANTABILITY,
 * FITNESS FOR A PARTICULAR PURPOSE AND NONINFRINGEMENT. IN NO EVENT SHALL THE
 * AUTHORS OR COPYRIGHT HOLDERS BE LIABLE FOR ANY CLAIM, DAMAGES OR OTHER
 * LIABILITY, WHETHER IN AN ACTION OF CONTRACT, TORT OR OTHERWISE, ARISING FROM,
 * OUT OF OR IN CONNECTION WITH THE SOFTWARE OR THE USE OR OTHER DEALINGS IN
 * THE SOFTWARE.
 */
package org.spongepowered.common.mixin.core.server;

import com.flowpowered.math.vector.Vector3d;
import com.mojang.authlib.GameProfile;
import io.netty.buffer.Unpooled;
import net.minecraft.entity.Entity;
import net.minecraft.entity.SharedMonsterAttributes;
import net.minecraft.entity.player.EntityPlayer;
import net.minecraft.entity.player.EntityPlayerMP;
import net.minecraft.nbt.NBTTagCompound;
import net.minecraft.network.NetHandlerPlayServer;
import net.minecraft.network.NetworkManager;
import net.minecraft.network.Packet;
import net.minecraft.network.PacketBuffer;
import net.minecraft.network.play.server.SPacketChangeGameState;
import net.minecraft.network.play.server.SPacketCustomPayload;
import net.minecraft.network.play.server.SPacketDisconnect;
import net.minecraft.network.play.server.SPacketEntityEffect;
import net.minecraft.network.play.server.SPacketHeldItemChange;
import net.minecraft.network.play.server.SPacketJoinGame;
import net.minecraft.network.play.server.SPacketPlayerAbilities;
import net.minecraft.network.play.server.SPacketPlayerListItem;
import net.minecraft.network.play.server.SPacketRespawn;
import net.minecraft.network.play.server.SPacketServerDifficulty;
import net.minecraft.network.play.server.SPacketSpawnPosition;
import net.minecraft.network.play.server.SPacketUpdateHealth;
import net.minecraft.potion.PotionEffect;
import net.minecraft.server.MinecraftServer;
import net.minecraft.server.management.PlayerList;
import net.minecraft.server.management.PlayerProfileCache;
import net.minecraft.util.math.BlockPos;
import net.minecraft.util.text.ITextComponent;
import net.minecraft.util.text.TextComponentTranslation;
import net.minecraft.util.text.TextFormatting;
import net.minecraft.world.DimensionType;
import net.minecraft.world.WorldServer;
import net.minecraft.world.border.WorldBorder;
import net.minecraft.world.chunk.storage.AnvilChunkLoader;
import net.minecraft.world.storage.IPlayerFileData;
import net.minecraft.world.storage.WorldInfo;
import org.apache.logging.log4j.Logger;
import org.spongepowered.api.Server;
import org.spongepowered.api.data.value.mutable.MutableBoundedValue;
import org.spongepowered.api.entity.Transform;
import org.spongepowered.api.entity.living.player.Player;
import org.spongepowered.api.event.SpongeEventFactory;
import org.spongepowered.api.event.cause.Cause;
import org.spongepowered.api.event.cause.NamedCause;
import org.spongepowered.api.event.entity.living.humanoid.player.RespawnPlayerEvent;
import org.spongepowered.api.event.message.MessageEvent;
import org.spongepowered.api.event.network.ClientConnectionEvent;
import org.spongepowered.api.network.RemoteConnection;
import org.spongepowered.api.resourcepack.ResourcePack;
import org.spongepowered.api.text.Text;
import org.spongepowered.api.text.channel.MessageChannel;
import org.spongepowered.api.util.annotation.NonnullByDefault;
import org.spongepowered.api.world.Dimension;
import org.spongepowered.api.world.Location;
import org.spongepowered.api.world.World;
import org.spongepowered.asm.mixin.Final;
import org.spongepowered.asm.mixin.Mixin;
import org.spongepowered.asm.mixin.Overwrite;
import org.spongepowered.asm.mixin.Shadow;
import org.spongepowered.asm.mixin.injection.At;
import org.spongepowered.asm.mixin.injection.Inject;
import org.spongepowered.asm.mixin.injection.Redirect;
import org.spongepowered.asm.mixin.injection.callback.CallbackInfo;
import org.spongepowered.common.SpongeImpl;
import org.spongepowered.common.SpongeImplHooks;
import org.spongepowered.common.entity.player.SpongeUser;
import org.spongepowered.common.interfaces.IMixinEntityPlayerMP;
import org.spongepowered.common.interfaces.entity.IMixinEntity;
import org.spongepowered.common.interfaces.entity.player.IMixinEntityPlayer;
import org.spongepowered.common.interfaces.world.IMixinWorld;
import org.spongepowered.common.interfaces.world.IMixinWorldProvider;
import org.spongepowered.common.text.SpongeTexts;
import org.spongepowered.common.util.VecHelper;
import org.spongepowered.common.world.DimensionManager;
import org.spongepowered.common.world.storage.SpongePlayerDataHandler;

import java.net.SocketAddress;
import java.time.Instant;
import java.util.List;
import java.util.Map;
import java.util.Optional;
import java.util.UUID;

import javax.annotation.Nullable;

@NonnullByDefault
@Mixin(PlayerList.class)
public abstract class MixinPlayerList {

    private static final String WRITE_PLAYER_DATA =
            "Lnet/minecraft/world/storage/IPlayerFileData;writePlayerData(Lnet/minecraft/entity/player/EntityPlayer;)V";
    private static final String
            SERVER_SEND_PACKET_TO_ALL_PLAYERS =
            "Lnet/minecraft/server/management/PlayerList;sendPacketToAllPlayers(Lnet/minecraft/network/Packet;)V";
    private static final String NET_HANDLER_SEND_PACKET = "Lnet/minecraft/network/NetHandlerPlayServer;sendPacket(Lnet/minecraft/network/Packet;)V";
    @Shadow @Final private static Logger logger;
    @Shadow @Final private MinecraftServer mcServer;
    @Shadow @Final public Map<UUID, EntityPlayerMP> uuidToPlayerMap;
    @Shadow @Final public List<EntityPlayerMP> playerEntityList;
    @Shadow private IPlayerFileData playerNBTManagerObj;
    @Shadow public abstract NBTTagCompound readPlayerDataFromFile(EntityPlayerMP playerIn);
    @Shadow public abstract void setPlayerGameTypeBasedOnOther(EntityPlayerMP playerIn, @Nullable EntityPlayerMP other, net.minecraft.world.World worldIn);
    @Shadow public abstract MinecraftServer getServerInstance();
    @Shadow public abstract int getMaxPlayers();
    @Shadow public abstract void sendChatMsg(ITextComponent component);
    @Shadow public abstract void sendPacketToAllPlayers(Packet<?> packetIn);
    @Shadow public abstract void preparePlayer(EntityPlayerMP playerIn, @Nullable WorldServer worldIn);
    @Shadow public abstract void playerLoggedIn(EntityPlayerMP playerIn);
    @Shadow public abstract void updateTimeAndWeatherForPlayer(EntityPlayerMP playerIn, WorldServer worldIn);
    @Shadow public abstract void updatePermissionLevel(EntityPlayerMP p_187243_1_);
    @Nullable @Shadow public abstract String allowUserToConnect(SocketAddress address, GameProfile profile);

    /**
     * Bridge methods to proxy modified method in Vanilla, nothing in Forge
     */
    public void func_72355_a(NetworkManager netManager, EntityPlayerMP playerIn) {
        initializeConnectionToPlayer(netManager, playerIn, null);
    }

    /**
     * Bridge methods to proxy modified method in Vanilla, nothing in Forge
     */
    public void initializeConnectionToPlayer(NetworkManager netManager, EntityPlayerMP playerIn) {
        initializeConnectionToPlayer(netManager, playerIn, null);
    }

    private void disconnectClient(NetworkManager netManager, Optional<Text> disconnectMessage, @Nullable GameProfile profile) {
        ITextComponent reason;
        if (disconnectMessage.isPresent()) {
            reason = SpongeTexts.toComponent(disconnectMessage.get());
        } else {
            reason = new TextComponentTranslation("disconnect.disconnected");
        }

        try {
            logger.info("Disconnecting " + (profile != null ? profile.toString() + " (" + netManager.getRemoteAddress().toString() + ")" : String.valueOf(netManager.getRemoteAddress() + ": " + reason.getUnformattedText())));
            netManager.sendPacket(new SPacketDisconnect(reason));
            netManager.closeChannel(reason);
        } catch (Exception exception) {
            logger.error("Error whilst disconnecting player", exception);
        }
    }

    public void initializeConnectionToPlayer(NetworkManager netManager, EntityPlayerMP playerIn, @Nullable NetHandlerPlayServer handler) {
        GameProfile gameprofile = playerIn.getGameProfile();
        PlayerProfileCache playerprofilecache = this.mcServer.getPlayerProfileCache();
        GameProfile gameprofile1 = playerprofilecache.getProfileByUUID(gameprofile.getId());
        String s = gameprofile1 == null ? gameprofile.getName() : gameprofile1.getName();
        playerprofilecache.addEntry(gameprofile);

        // Sponge start - save changes to offline User before reading player data
        SpongeUser user = (SpongeUser) ((IMixinEntityPlayerMP) playerIn).getUserObject();
        if (SpongeUser.dirtyUsers.contains(user)) {
            user.save();
        }
        // Sponge end

        NBTTagCompound nbttagcompound = this.readPlayerDataFromFile(playerIn);
        WorldServer worldServer = DimensionManager.getWorldByDimensionId(playerIn.dimension).orElse(null);
        BlockPos randomizedSpawnPos = null;

        if (worldServer == null) {
            SpongeImpl.getLogger().warn("Player [{}] has attempted to login to unloaded dimension [{}]. This is not safe so we have moved them to "
                    + "the default world's spawn point.", playerIn.getName(), playerIn.dimension);
            worldServer = DimensionManager.getWorldByDimensionId(0).get();
            randomizedSpawnPos = ((IMixinWorldProvider) worldServer.provider).getRandomizedSpawnPoint();
        }

        // Sponge start - fire login event
        @Nullable String kickReason = allowUserToConnect(netManager.getRemoteAddress(), gameprofile);
        Text disconnectMessage;
        if (kickReason != null) {
            disconnectMessage = SpongeTexts.fromLegacy(kickReason);
        } else {
            disconnectMessage = Text.of("You are not allowed to log in to this server.");
        }

        Player player = (Player) playerIn;
        Transform<World> fromTransform = player.getTransform().setExtent((World) worldServer);

        if (randomizedSpawnPos != null) {
            fromTransform.setPosition(VecHelper.toVector3d(randomizedSpawnPos));
        }

        ClientConnectionEvent.Login loginEvent = SpongeEventFactory.createClientConnectionEventLogin(
                Cause.of(NamedCause.source(player)), fromTransform, fromTransform, (RemoteConnection) netManager,
                new MessageEvent.MessageFormatter(disconnectMessage), (org.spongepowered.api.profile.GameProfile) gameprofile, player, false
        );

        if (kickReason != null) {
            loginEvent.setCancelled(true);
        }

        if (SpongeImpl.postEvent(loginEvent)) {
            disconnectClient(netManager, loginEvent.isMessageCancelled() ? Optional.empty() : Optional.of(loginEvent.getMessage()), gameprofile);
            return;
        }

        // Sponge end

        // Join data
        Optional<Instant> firstJoined = SpongePlayerDataHandler.getFirstJoined(playerIn.getUniqueID());
        Instant lastJoined = Instant.now();
        SpongePlayerDataHandler.setPlayerInfo(playerIn.getUniqueID(), firstJoined.orElse(lastJoined), lastJoined);

        worldServer = (WorldServer) loginEvent.getToTransform().getExtent();
        double x = loginEvent.getToTransform().getPosition().getX();
        double y = loginEvent.getToTransform().getPosition().getY();
        double z = loginEvent.getToTransform().getPosition().getZ();
        float pitch = (float) loginEvent.getToTransform().getPitch();
        float yaw = (float) loginEvent.getToTransform().getYaw();

        playerIn.dimension = ((IMixinWorld) worldServer).getDimensionId();
        playerIn.setWorld(worldServer);
        playerIn.interactionManager.setWorld((WorldServer) playerIn.worldObj);
        // Sponge end

        String s1 = "local";

        if (netManager.getRemoteAddress() != null) {
            s1 = netManager.getRemoteAddress().toString();
        }

        final WorldInfo worldinfo = worldServer.getWorldInfo();
        final BlockPos spawnBlockPos = worldServer.getSpawnPoint();
        this.setPlayerGameTypeBasedOnOther(playerIn, null, worldServer);

        // Sponge start
        if (handler == null) {
            // Create the handler here (so the player's gets set)
            handler = new NetHandlerPlayServer(this.mcServer, netManager, playerIn);
        }
        playerIn.playerNetServerHandler = handler;
        // Sponge end

        // Support vanilla clients logging into custom dimensions
        final DimensionType clientDimensionType = DimensionManager.getClientDimensionType(worldServer.provider.getDimensionType());
        if (((IMixinEntityPlayerMP) playerIn).usesCustomClient()) {
            DimensionManager.sendDimensionRegistration(playerIn, clientDimensionType);
        }

        handler.sendPacket(new SPacketJoinGame(playerIn.getEntityId(), playerIn.interactionManager.getGameType(), worldinfo
                .isHardcoreModeEnabled(), clientDimensionType.getId(), worldServer.getDifficulty(), this.getMaxPlayers(), worldinfo
                .getTerrainType(), worldServer.getGameRules().getBoolean("reducedDebugInfo")));
        handler.sendPacket(new SPacketCustomPayload("MC|Brand", (new PacketBuffer(Unpooled.buffer())).writeString(this
                .getServerInstance().getServerModName())));
        handler.sendPacket(new SPacketServerDifficulty(worldinfo.getDifficulty(), worldinfo.isDifficultyLocked()));
        handler.sendPacket(new SPacketSpawnPosition(spawnBlockPos));
        handler.sendPacket(new SPacketPlayerAbilities(playerIn.capabilities));
        handler.sendPacket(new SPacketHeldItemChange(playerIn.inventory.currentItem));
        this.updatePermissionLevel(playerIn);
        playerIn.getStatFile().func_150877_d();
        playerIn.getStatFile().sendAchievements(playerIn);
        this.mcServer.refreshStatusNextTick();

        handler.setPlayerLocation(x, y, z, yaw, pitch);
        this.playerLoggedIn(playerIn);

        // Sponge start - add world name to message
        logger.info(playerIn.getName() + "[" + s1 + "] logged in with entity id " + playerIn.getEntityId() + " in "
                + worldServer.getWorldInfo().getWorldName() + "(" + ((IMixinWorld) worldServer).getDimensionId()
                + ") at (" + playerIn.posX + ", " + playerIn.posY + ", " + playerIn.posZ + ")");
        // Sponge end

        this.updateTimeAndWeatherForPlayer(playerIn, worldServer);

        // Sponge Start - Use the server's ResourcePack object
        Optional<ResourcePack> pack = ((Server)this.mcServer).getDefaultResourcePack();
        if (pack.isPresent()) {
            ((Player)playerIn).sendResourcePack(pack.get());
        }
        // Sponge End

        // Sponge Start
        //
        // This sends the objective/score creation packets
        // to the player, without attempting to remove them from their
        // previous scoreboard (which is set in a field initializer).
        // This allows #getWorldScoreboard to function
        // as normal, without causing issues when it is initialized on the client.

        ((IMixinEntityPlayerMP) playerIn).initScoreboard();

        for (PotionEffect potioneffect : playerIn.getActivePotionEffects()) {
            handler.sendPacket(new SPacketEntityEffect(playerIn.getEntityId(), potioneffect));
        }

        if (nbttagcompound != null) {
            if (nbttagcompound.hasKey("RootVehicle", 10)) {
                NBTTagCompound nbttagcompound1 = nbttagcompound.getCompoundTag("RootVehicle");
                Entity entity2 = AnvilChunkLoader.readWorldEntity(nbttagcompound1.getCompoundTag("Entity"), worldServer, true);

                if (entity2 != null) {
                    UUID uuid = nbttagcompound1.getUniqueId("Attach");

                    if (entity2.getUniqueID().equals(uuid)) {
                        playerIn.startRiding(entity2, true);
                    } else {
                        for (Entity entity : entity2.getRecursivePassengers()) {
                            if (entity.getUniqueID().equals(uuid)) {
                                playerIn.startRiding(entity, true);
                                break;
                            }
                        }
                    }

                    if (!playerIn.isRiding()) {
                        logger.warn("Couldn\'t reattach entity to player");
                        worldServer.removePlayerEntityDangerously(entity2);

                        for (Entity entity3 : entity2.getRecursivePassengers()) {
                            worldServer.removePlayerEntityDangerously(entity3);
                        }
                    }
                }
            } else if (nbttagcompound.hasKey("Riding", 10)) {
                Entity entity1 = AnvilChunkLoader.readWorldEntity(nbttagcompound.getCompoundTag("Riding"), worldServer, true);

                if (entity1 != null) {
                    playerIn.startRiding(entity1, true);
                }
            }
        }

        playerIn.addSelfToInternalCraftingInventory();

        TextComponentTranslation chatcomponenttranslation;

        if (!playerIn.getName().equalsIgnoreCase(s))
        {
            chatcomponenttranslation = new TextComponentTranslation("multiplayer.player.joined.renamed", playerIn.getDisplayName(), s);
        }
        else
        {
            chatcomponenttranslation = new TextComponentTranslation("multiplayer.player.joined", playerIn.getDisplayName());
        }

        chatcomponenttranslation.getStyle().setColor(TextFormatting.YELLOW);

        // Fire PlayerJoinEvent
        Text originalMessage = SpongeTexts.toText(chatcomponenttranslation);
        MessageChannel originalChannel = player.getMessageChannel();
        final ClientConnectionEvent.Join event = SpongeImplHooks.createClientConnectionEventJoin(
                Cause.of(NamedCause.source(player)), originalChannel, Optional.of(originalChannel),
                new MessageEvent.MessageFormatter(originalMessage), player, false
        );
        SpongeImpl.postEvent(event);
        // Send to the channel
        if (!event.isMessageCancelled()) {
            event.getChannel().ifPresent(channel -> channel.send(player, event.getMessage()));
        }
        // Sponge end
    }

    // A temporary variable to transfer the 'isBedSpawn' variable between
    // getPlayerRespawnLocation and recreatePlayerEntity
    private boolean tempIsBedSpawn = false;

    /**
     * @author Zidane - June 13th, 2015
     * @author simon816 - June 24th, 2015
     *
     * @reason - Direct respawning players to use Sponge events
     * and process appropriately.
     *
     * @param playerIn The player being respawned/created
     * @param targetDimension The target dimension
     * @param conqueredEnd Whether the end was conquered
     * @return The new player
     */
    @SuppressWarnings("unchecked")
    @Overwrite
    public EntityPlayerMP recreatePlayerEntity(EntityPlayerMP entityPlayerMP, int targetDimension, boolean conqueredEnd) {

        // Vanilla will always use overworld, set to the world the player was in
        // UNLESS coming back from conquering the end.
        if (!conqueredEnd && targetDimension == 0) {
            targetDimension = entityPlayerMP.dimension;
        }

        if (entityPlayerMP.isBeingRidden()) {
            entityPlayerMP.removePassengers();
        }

        if (entityPlayerMP.isRiding()) {
            entityPlayerMP.dismountRidingEntity();
        }

        if (!conqueredEnd) { // don't reset player if returning from conquering the end
            ((IMixinEntityPlayerMP) entityPlayerMP).reset();
        }

        final Transform<World> fromTransform = ((Player) entityPlayerMP).getTransform();
        Transform<World> toTransform = new Transform<>(this.getPlayerRespawnLocation(entityPlayerMP, DimensionManager.getWorldByDimensionId
                (targetDimension).orElse(null)), ((Player) entityPlayerMP).getRotation(), Vector3d.ZERO);

        ((IMixinEntityPlayerMP) entityPlayerMP).resetAttributeMap();
        entityPlayerMP.isDead = false;

        ((IMixinEntity) entityPlayerMP).setRespawning(true);
        final RespawnPlayerEvent event = SpongeImplHooks.createRespawnPlayerEvent(Cause.of(NamedCause.source(entityPlayerMP)), fromTransform,
                toTransform, (Player) entityPlayerMP, this.tempIsBedSpawn);
        this.tempIsBedSpawn = false;
        SpongeImpl.postEvent(event);
        ((IMixinEntity) entityPlayerMP).setRespawning(false);

        toTransform = event.getToTransform();

        if (!(toTransform.getExtent() instanceof WorldServer)) {
            SpongeImpl.getLogger().warn("Location set in PlayerRespawnEvent was invalid, using original location instead");
            toTransform = event.getFromTransform();
        }

        final WorldServer toWorldServer = (WorldServer) toTransform.getExtent();
        if (fromTransform.getExtent().equals(toTransform.getExtent())) {

            toWorldServer.getChunkProvider().provideChunk((int) toTransform.getLocation().getX() >> 4, (int) toTransform.getLocation().getZ() >> 4);

            entityPlayerMP.playerNetServerHandler.sendPacket(new SPacketRespawn(((IMixinWorld) toWorldServer).getDimensionId(), toWorldServer.getDifficulty(),
                    toWorldServer.getWorldInfo().getTerrainType(), entityPlayerMP.interactionManager.getGameType()));
        }

<<<<<<< HEAD
        ((Player) entityPlayerMP).setTransform(toTransform);
=======
        playerIn.playerNetServerHandler.sendPacket(new SPacketRespawn(dimension, targetWorld.getDifficulty(), targetWorld
                .getWorldInfo().getTerrainType(), playerIn.interactionManager.getGameType()));
        playerIn.isDead = false;
        playerIn.playerNetServerHandler.setPlayerLocation(location.getX(), location.getY(), location.getZ(),
                playerIn.rotationYaw, playerIn.rotationPitch);

        final BlockPos spawnLocation = targetWorld.getSpawnPoint();
        playerIn.playerNetServerHandler.sendPacket(new SPacketSpawnPosition(spawnLocation));
        playerIn.playerNetServerHandler.sendPacket(new SPacketSetExperience(playerIn.experience, playerIn.experienceTotal,
                playerIn.experienceLevel));
        this.updateTimeAndWeatherForPlayer(playerIn, targetWorld);
        this.updatePermissionLevel(playerIn);
        targetWorld.getPlayerChunkMap().addPlayer(playerIn);
        targetWorld.spawnEntityInWorld(playerIn);
        this.playerEntityList.add(playerIn);
        this.uuidToPlayerMap.put(playerIn.getUniqueID(), playerIn);
        playerIn.addSelfToInternalCraftingInventory();
>>>>>>> 2d690254

        if (!toWorldServer.getEntityTracker().trackedEntityHashTable.containsItem(entityPlayerMP.getEntityId())) {
            toWorldServer.getEntityTracker().trackEntity(entityPlayerMP);
        }

        // TODO Following still needed?
        // Reset the health.
        final MutableBoundedValue<Double> maxHealth = ((Player) entityPlayerMP).maxHealth();
        final MutableBoundedValue<Integer> food = ((Player) entityPlayerMP).foodLevel();
        final MutableBoundedValue<Double> saturation = ((Player) entityPlayerMP).saturation();

        entityPlayerMP.getEntityAttribute(SharedMonsterAttributes.MAX_HEALTH).setBaseValue(1.0F);
        entityPlayerMP.getEntityAttribute(SharedMonsterAttributes.MAX_HEALTH).setBaseValue(maxHealth.get().floatValue());
        entityPlayerMP.playerNetServerHandler.sendPacket(new SPacketUpdateHealth(maxHealth.get().floatValue(), food.get(), saturation.get().floatValue()));

        return entityPlayerMP;
    }

    // Internal. Note: Has side-effects
    private Location<World> getPlayerRespawnLocation(EntityPlayerMP playerIn, @Nullable WorldServer targetWorld) {
        final Location<World> location = ((World) playerIn.worldObj).getSpawnLocation();
        this.tempIsBedSpawn = false;
        if (targetWorld == null) { // Target world doesn't exist? Use global
            return location;
        }

        final Dimension targetDimension = (Dimension) targetWorld.provider;
        int targetDimensionId = ((IMixinWorld) targetWorld).getDimensionId();
        // Cannot respawn in requested world, use the fallback dimension for
        // that world. (Usually overworld unless a mod says otherwise).
        if (!targetDimension.allowsPlayerRespawns()) {
            targetDimensionId = ((IMixinWorldProvider) targetDimension).getRespawnDimension(playerIn);
            targetWorld = this.mcServer.worldServerForDimension(targetDimensionId);
        }

        Vector3d targetSpawnVec = VecHelper.toVector3d(targetWorld.getSpawnPoint());
        BlockPos bedPos = ((IMixinEntityPlayer) playerIn).getBedLocation(targetDimensionId);
        if (bedPos != null) { // Player has a bed
            boolean forceBedSpawn = ((IMixinEntityPlayer) playerIn).isSpawnForced(targetDimensionId);
            BlockPos bedSpawnLoc = EntityPlayer.getBedSpawnLocation(targetWorld, bedPos, forceBedSpawn);
            if (bedSpawnLoc != null) { // The bed exists and is not obstructed
                this.tempIsBedSpawn = true;
                targetSpawnVec = new Vector3d(bedSpawnLoc.getX() + 0.5D, bedSpawnLoc.getY() + 0.1D, bedSpawnLoc.getZ() + 0.5D);
            } else { // Bed invalid
                playerIn.playerNetServerHandler.sendPacket(new SPacketChangeGameState(0, 0.0F));
                // Vanilla behaviour - Delete the known bed location if invalid
                bedPos = null; // null = remove location
            }
            // Set the new bed location for the new dimension
            int prevDim = playerIn.dimension; // Temporarily for setSpawnPoint
            playerIn.dimension = targetDimensionId;
            playerIn.setSpawnPoint(bedPos, forceBedSpawn);
            playerIn.dimension = prevDim;
        }
        return new Location<>((World) targetWorld, targetSpawnVec);
    }

    @Inject(method = "setPlayerManager", at = @At("HEAD"), cancellable = true)
    private void onSetPlayerManager(WorldServer[] worldServers, CallbackInfo callbackInfo) {
        if (this.playerNBTManagerObj == null) {
            this.playerNBTManagerObj = worldServers[0].getSaveHandler().getPlayerNBTManager();
            // This is already added in our world constructor
            //worldServers[0].getWorldBorder().addListener(new PlayerBorderListener(0));
        }
        callbackInfo.cancel();
    }

    @Redirect(method = "updateTimeAndWeatherForPlayer", at = @At(value = "INVOKE", target = "Lnet/minecraft/world/WorldServer;getWorldBorder()Lnet/minecraft/world/border/WorldBorder;"))
    private WorldBorder onUpdateTimeGetWorldBorder(WorldServer worldServer, EntityPlayerMP entityPlayerMP, WorldServer worldServerIn) {
        return worldServerIn.getWorldBorder();
    }

    @Inject(method = "playerLoggedOut(Lnet/minecraft/entity/player/EntityPlayerMP;)V", at = @At("HEAD"))
    private void onPlayerLogOut(EntityPlayerMP player, CallbackInfo ci) {
        // Synchronise with user object
        NBTTagCompound nbt = new NBTTagCompound();
        player.writeToNBT(nbt);
        ((SpongeUser) ((IMixinEntityPlayerMP) player).getUserObject()).readFromNbt(nbt);
    }

    @Inject(method = "saveAllPlayerData()V", at = @At("RETURN"))
    private void onSaveAllPlayerData(CallbackInfo ci) {
        for (SpongeUser user : SpongeUser.dirtyUsers) {
            user.save();
        }
    }

    @Inject(method = "playerLoggedIn", at = @At(value = "INVOKE", target = SERVER_SEND_PACKET_TO_ALL_PLAYERS, shift = At.Shift.BEFORE), cancellable = true)
    public void playerLoggedIn2(EntityPlayerMP player, CallbackInfo ci) {
        // Create a packet to be used for players without context data
        SPacketPlayerListItem noSpecificViewerPacket = new SPacketPlayerListItem(SPacketPlayerListItem.Action.ADD_PLAYER, player);

        for (EntityPlayerMP viewer : this.playerEntityList) {
            if (((Player) viewer).canSee((Player) player)) {
                viewer.playerNetServerHandler.sendPacket(noSpecificViewerPacket);
            }

            if (((Player) player).canSee((Player) viewer)) {
                player.playerNetServerHandler.sendPacket(new SPacketPlayerListItem(SPacketPlayerListItem.Action.ADD_PLAYER, viewer));
            }
        }

        // Spawn player into level
        WorldServer level = this.mcServer.worldServerForDimension(player.dimension);
        // TODO direct this appropriately
        level.spawnEntityInWorld(player);
        this.preparePlayer(player, null);

        // We always want to cancel.
        ci.cancel();
    }

    @Inject(method = "writePlayerData", at = @At(target = WRITE_PLAYER_DATA, value = "INVOKE"))
    private void onWritePlayerFile(EntityPlayerMP playerMP, CallbackInfo callbackInfo) {
        SpongePlayerDataHandler.savePlayer(playerMP.getUniqueID());
    }

}<|MERGE_RESOLUTION|>--- conflicted
+++ resolved
@@ -97,6 +97,7 @@
 import org.spongepowered.common.interfaces.entity.player.IMixinEntityPlayer;
 import org.spongepowered.common.interfaces.world.IMixinWorld;
 import org.spongepowered.common.interfaces.world.IMixinWorldProvider;
+import org.spongepowered.common.interfaces.world.IMixinWorldServer;
 import org.spongepowered.common.text.SpongeTexts;
 import org.spongepowered.common.util.VecHelper;
 import org.spongepowered.common.world.DimensionManager;
@@ -238,7 +239,7 @@
         float pitch = (float) loginEvent.getToTransform().getPitch();
         float yaw = (float) loginEvent.getToTransform().getYaw();
 
-        playerIn.dimension = ((IMixinWorld) worldServer).getDimensionId();
+        playerIn.dimension = ((IMixinWorldServer) worldServer).getDimensionId();
         playerIn.setWorld(worldServer);
         playerIn.interactionManager.setWorld((WorldServer) playerIn.worldObj);
         // Sponge end
@@ -286,7 +287,7 @@
 
         // Sponge start - add world name to message
         logger.info(playerIn.getName() + "[" + s1 + "] logged in with entity id " + playerIn.getEntityId() + " in "
-                + worldServer.getWorldInfo().getWorldName() + "(" + ((IMixinWorld) worldServer).getDimensionId()
+                + worldServer.getWorldInfo().getWorldName() + "(" + ((IMixinWorldServer) worldServer).getDimensionId()
                 + ") at (" + playerIn.posX + ", " + playerIn.posY + ", " + playerIn.posZ + ")");
         // Sponge end
 
@@ -387,11 +388,12 @@
     /**
      * @author Zidane - June 13th, 2015
      * @author simon816 - June 24th, 2015
+     * @author Zidane - March 29th, 2016
      *
      * @reason - Direct respawning players to use Sponge events
      * and process appropriately.
      *
-     * @param playerIn The player being respawned/created
+     * @param entityPlayerMP The player being respawned/created
      * @param targetDimension The target dimension
      * @param conqueredEnd Whether the end was conquered
      * @return The new player
@@ -425,12 +427,10 @@
         ((IMixinEntityPlayerMP) entityPlayerMP).resetAttributeMap();
         entityPlayerMP.isDead = false;
 
-        ((IMixinEntity) entityPlayerMP).setRespawning(true);
         final RespawnPlayerEvent event = SpongeImplHooks.createRespawnPlayerEvent(Cause.of(NamedCause.source(entityPlayerMP)), fromTransform,
                 toTransform, (Player) entityPlayerMP, this.tempIsBedSpawn);
         this.tempIsBedSpawn = false;
         SpongeImpl.postEvent(event);
-        ((IMixinEntity) entityPlayerMP).setRespawning(false);
 
         toTransform = event.getToTransform();
 
@@ -444,31 +444,11 @@
 
             toWorldServer.getChunkProvider().provideChunk((int) toTransform.getLocation().getX() >> 4, (int) toTransform.getLocation().getZ() >> 4);
 
-            entityPlayerMP.playerNetServerHandler.sendPacket(new SPacketRespawn(((IMixinWorld) toWorldServer).getDimensionId(), toWorldServer.getDifficulty(),
+            entityPlayerMP.playerNetServerHandler.sendPacket(new SPacketRespawn(((IMixinWorldServer) toWorldServer).getDimensionId(), toWorldServer.getDifficulty(),
                     toWorldServer.getWorldInfo().getTerrainType(), entityPlayerMP.interactionManager.getGameType()));
         }
 
-<<<<<<< HEAD
         ((Player) entityPlayerMP).setTransform(toTransform);
-=======
-        playerIn.playerNetServerHandler.sendPacket(new SPacketRespawn(dimension, targetWorld.getDifficulty(), targetWorld
-                .getWorldInfo().getTerrainType(), playerIn.interactionManager.getGameType()));
-        playerIn.isDead = false;
-        playerIn.playerNetServerHandler.setPlayerLocation(location.getX(), location.getY(), location.getZ(),
-                playerIn.rotationYaw, playerIn.rotationPitch);
-
-        final BlockPos spawnLocation = targetWorld.getSpawnPoint();
-        playerIn.playerNetServerHandler.sendPacket(new SPacketSpawnPosition(spawnLocation));
-        playerIn.playerNetServerHandler.sendPacket(new SPacketSetExperience(playerIn.experience, playerIn.experienceTotal,
-                playerIn.experienceLevel));
-        this.updateTimeAndWeatherForPlayer(playerIn, targetWorld);
-        this.updatePermissionLevel(playerIn);
-        targetWorld.getPlayerChunkMap().addPlayer(playerIn);
-        targetWorld.spawnEntityInWorld(playerIn);
-        this.playerEntityList.add(playerIn);
-        this.uuidToPlayerMap.put(playerIn.getUniqueID(), playerIn);
-        playerIn.addSelfToInternalCraftingInventory();
->>>>>>> 2d690254
 
         if (!toWorldServer.getEntityTracker().trackedEntityHashTable.containsItem(entityPlayerMP.getEntityId())) {
             toWorldServer.getEntityTracker().trackEntity(entityPlayerMP);
@@ -496,7 +476,7 @@
         }
 
         final Dimension targetDimension = (Dimension) targetWorld.provider;
-        int targetDimensionId = ((IMixinWorld) targetWorld).getDimensionId();
+        int targetDimensionId = ((IMixinWorldServer) targetWorld).getDimensionId();
         // Cannot respawn in requested world, use the fallback dimension for
         // that world. (Usually overworld unless a mod says otherwise).
         if (!targetDimension.allowsPlayerRespawns()) {
