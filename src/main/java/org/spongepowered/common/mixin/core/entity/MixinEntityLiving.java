/*
 * This file is part of Sponge, licensed under the MIT License (MIT).
 *
 * Copyright (c) SpongePowered <https://www.spongepowered.org>
 * Copyright (c) contributors
 *
 * Permission is hereby granted, free of charge, to any person obtaining a copy
 * of this software and associated documentation files (the "Software"), to deal
 * in the Software without restriction, including without limitation the rights
 * to use, copy, modify, merge, publish, distribute, sublicense, and/or sell
 * copies of the Software, and to permit persons to whom the Software is
 * furnished to do so, subject to the following conditions:
 *
 * The above copyright notice and this permission notice shall be included in
 * all copies or substantial portions of the Software.
 *
 * THE SOFTWARE IS PROVIDED "AS IS", WITHOUT WARRANTY OF ANY KIND, EXPRESS OR
 * IMPLIED, INCLUDING BUT NOT LIMITED TO THE WARRANTIES OF MERCHANTABILITY,
 * FITNESS FOR A PARTICULAR PURPOSE AND NONINFRINGEMENT. IN NO EVENT SHALL THE
 * AUTHORS OR COPYRIGHT HOLDERS BE LIABLE FOR ANY CLAIM, DAMAGES OR OTHER
 * LIABILITY, WHETHER IN AN ACTION OF CONTRACT, TORT OR OTHERWISE, ARISING FROM,
 * OUT OF OR IN CONNECTION WITH THE SOFTWARE OR THE USE OR OTHER DEALINGS IN
 * THE SOFTWARE.
 */
package org.spongepowered.common.mixin.core.entity;

import net.minecraft.entity.EntityLiving;
import net.minecraft.entity.EntityLivingBase;
import net.minecraft.entity.ai.EntityAITasks;
import net.minecraft.entity.player.EntityPlayer;
import net.minecraft.item.ItemStack;
import net.minecraft.world.GameRules;
import net.minecraft.world.World;
import org.objectweb.asm.Opcodes;
import org.spongepowered.api.Sponge;
import org.spongepowered.api.data.key.Keys;
import org.spongepowered.api.data.manipulator.DataManipulator;
import org.spongepowered.api.data.manipulator.mutable.entity.AgentData;
import org.spongepowered.api.data.value.mutable.Value;
import org.spongepowered.api.entity.Entity;
import org.spongepowered.api.entity.ai.Goal;
import org.spongepowered.api.entity.ai.GoalType;
import org.spongepowered.api.entity.ai.GoalTypes;
import org.spongepowered.api.entity.ai.task.AITask;
import org.spongepowered.api.entity.living.Agent;
import org.spongepowered.api.event.SpongeEventFactory;
import org.spongepowered.api.event.cause.Cause;
import org.spongepowered.api.event.cause.NamedCause;
import org.spongepowered.api.event.entity.LeashEntityEvent;
import org.spongepowered.api.event.entity.UnleashEntityEvent;
import org.spongepowered.api.event.entity.ai.AITaskEvent;
import org.spongepowered.asm.mixin.Final;
import org.spongepowered.asm.mixin.Mixin;
import org.spongepowered.asm.mixin.Overwrite;
import org.spongepowered.asm.mixin.Shadow;
import org.spongepowered.asm.mixin.injection.At;
import org.spongepowered.asm.mixin.injection.Inject;
import org.spongepowered.asm.mixin.injection.Redirect;
import org.spongepowered.asm.mixin.injection.callback.CallbackInfo;
import org.spongepowered.asm.mixin.injection.callback.CallbackInfoReturnable;
import org.spongepowered.asm.mixin.injection.callback.LocalCapture;
import org.spongepowered.common.SpongeImpl;
import org.spongepowered.common.data.manipulator.mutable.entity.SpongeAgentData;
import org.spongepowered.common.data.value.mutable.SpongeValue;
import org.spongepowered.common.interfaces.ai.IMixinEntityAIBase;
import org.spongepowered.common.interfaces.ai.IMixinEntityAITasks;
import org.spongepowered.common.interfaces.entity.IMixinEntity;
import org.spongepowered.common.interfaces.entity.IMixinGriefer;
import org.spongepowered.common.interfaces.world.IMixinWorld;

import java.util.Iterator;
import java.util.List;
import java.util.Optional;

import javax.annotation.Nullable;

@Mixin(EntityLiving.class)
public abstract class MixinEntityLiving extends MixinEntityLivingBase implements Agent {

    private static final String GET_CLOSEST_PLAYER =
            "Lnet/minecraft/world/World;getClosestPlayerToEntity(Lnet/minecraft/entity/Entity;D)Lnet/minecraft/entity/player/EntityPlayer;";
    @Shadow @Final private EntityAITasks tasks;
    @Shadow @Final private EntityAITasks targetTasks;
    @Shadow private boolean canPickUpLoot;
<<<<<<< HEAD
    @Shadow @Nullable private EntityLivingBase attackTarget;
=======
    @Shadow private EntityLivingBase attackTarget;

>>>>>>> 6bbd5734
    @Shadow public abstract boolean isAIDisabled();
    @Shadow protected abstract void setNoAI(boolean p_94061_1_);
    @Shadow public abstract net.minecraft.entity.Entity getLeashedToEntity();
    @Shadow public abstract void setLeashedToEntity(net.minecraft.entity.Entity entityIn, boolean sendAttachNotification);

    @Inject(method = "<init>", at = @At(value = "RETURN"))
    public void onConstruct(CallbackInfo ci) {
        ((IMixinEntityAITasks) this.tasks).setOwner((EntityLiving) (Object) this);
        ((IMixinEntityAITasks) this.tasks).setType(GoalTypes.NORMAL);
        ((IMixinEntityAITasks) this.targetTasks).setOwner((EntityLiving) (Object) this);
        ((IMixinEntityAITasks) this.targetTasks).setType(GoalTypes.TARGET);
    }

    @Override
    public void firePostConstructEvents() {
        super.firePostConstructEvents();
        handleDelayedTaskEventFiring((IMixinEntityAITasks) this.tasks);
        handleDelayedTaskEventFiring((IMixinEntityAITasks) this.targetTasks);
    }

    @SuppressWarnings("unchecked")
    private void handleDelayedTaskEventFiring(IMixinEntityAITasks tasks) {
        Iterator<EntityAITasks.EntityAITaskEntry> taskItr = tasks.getTasksUnsafe().iterator();
        while (taskItr.hasNext()) {
            EntityAITasks.EntityAITaskEntry task = taskItr.next();
            final AITaskEvent.Add event = SpongeEventFactory.createAITaskEventAdd(Cause.of(NamedCause.source(Sponge.getGame())),
                    task.priority, task.priority, (Goal<? extends Agent>) tasks, this, (AITask<?>) task.action);
            SpongeImpl.postEvent(event);
            if (event.isCancelled()) {
                ((IMixinEntityAIBase) task.action).setGoal(null);
                taskItr.remove();
            }
        }
    }

    @Inject(method = "interactFirst", at = @At(value = "INVOKE", target = "Lnet/minecraft/entity/EntityLiving;setLeashedToEntity(Lnet/minecraft/entity/Entity;Z)V"), locals = LocalCapture.CAPTURE_FAILEXCEPTION, cancellable = true)
    public void callLeashEvent(EntityPlayer playerIn, CallbackInfoReturnable<Boolean> ci, ItemStack itemstack) {
        if (!playerIn.worldObj.isRemote) {
            Entity leashedEntity = (Entity)(Object) this;
            final LeashEntityEvent event = SpongeEventFactory.createLeashEntityEvent(Cause.of(NamedCause.source(playerIn)), leashedEntity);
            SpongeImpl.postEvent(event);
            if(event.isCancelled()) {
                ci.cancel();
            }
        }
    }

    @Inject(method = "clearLeashed", at = @At(value = "FIELD", target = "Lnet/minecraft/entity/EntityLiving;isLeashed:Z", opcode = Opcodes.PUTFIELD), cancellable = true)
    public void callUnleashEvent(boolean sendPacket, boolean dropLead, CallbackInfo ci) {
        net.minecraft.entity.Entity entity = getLeashedToEntity();
        if (!this.worldObj.isRemote) {
            Entity leashedEntity = (Entity)(Object) this;
            UnleashEntityEvent event = SpongeEventFactory.createUnleashEntityEvent(entity == null ? Cause.of(NamedCause.of("Self", leashedEntity))
                : Cause.of(NamedCause.source(entity)), leashedEntity);
            SpongeImpl.postEvent(event);
            if(event.isCancelled()) {
                ci.cancel();
            }
        }
    }

    @SuppressWarnings("unchecked")
    @Override
    public Optional<Goal<? extends Agent>> getGoal(GoalType type) {
        if (GoalTypes.NORMAL.equals(type)) {
            return Optional.ofNullable((Goal) this.tasks);
        } else if (GoalTypes.TARGET.equals(type)) {
            return Optional.ofNullable((Goal) this.targetTasks);
        }
        return Optional.empty();
    }

    @Nullable
    @Redirect(method = "despawnEntity", at = @At(value = "INVOKE", target = GET_CLOSEST_PLAYER))
    public EntityPlayer onDespawnEntity(World world, net.minecraft.entity.Entity entity, double distance) {
        return ((IMixinWorld) world).getClosestPlayerToEntityWhoAffectsSpawning(entity, distance);
    }

    @Override
    public Optional<Entity> getTarget() {
        return Optional.ofNullable((Entity) this.attackTarget);
    }

    @Override
    public void setTarget(@Nullable Entity target) {
        if (target instanceof EntityLivingBase) {
            this.attackTarget = (EntityLivingBase) target;
        } else {
            this.attackTarget = null;
        }
    }

    /**
     * @author gabizou - January 4th, 2016
     *
     * This is to instill the check that if the entity is invisible, check whether they're untargetable
     * as well.
     *
     * @param entitylivingbaseIn The entity living base coming in
     */
    @Inject(method = "setAttackTarget", at = @At("HEAD"), cancellable = true)
    public void onSetAttackTarget(EntityLivingBase entitylivingbaseIn, CallbackInfo ci) {
        if (entitylivingbaseIn != null && ((IMixinEntity) entitylivingbaseIn).isVanished()
            && ((IMixinEntity) entitylivingbaseIn).isUntargetable()) {
            this.attackTarget = null;
            ci.cancel();
        }
    }

    /**
     * @author gabizou - January 4th, 2016
     *
     * This will still check if the current attack target is invisible and is untargetable.
     *
     * @return The current attack target, if not null
     */
    @Overwrite
    public EntityLivingBase getAttackTarget() {
        if (this.attackTarget != null) {
            if (((IMixinEntity) this.attackTarget).isVanished() && ((IMixinEntity) this.attackTarget).isUntargetable()) {
                this.attackTarget = null;
            }
        }
        return this.attackTarget;
    }

    @Redirect(method = "onLivingUpdate", at = @At(value = "INVOKE", target = "Lnet/minecraft/world/GameRules;getBoolean(Ljava/lang/String;)Z"))
    private boolean onCanGrief(GameRules gameRules, String rule) {
        return gameRules.getBoolean(rule) && ((IMixinGriefer) this).canGrief();
    }

    // Data delegated methods


    @Override
    public AgentData getAgentData() {
        return new SpongeAgentData(!this.isAIDisabled());
    }

    @Override
    public Value<Boolean> aiEnabled() {
        return new SpongeValue<>(Keys.AI_ENABLED, true, !this.isAIDisabled());
    }

    @Override
    public void supplyVanillaManipulators(List<DataManipulator<?, ?>> manipulators) {
        super.supplyVanillaManipulators(manipulators);
        manipulators.add(getAgentData());
    }

}<|MERGE_RESOLUTION|>--- conflicted
+++ resolved
@@ -82,12 +82,8 @@
     @Shadow @Final private EntityAITasks tasks;
     @Shadow @Final private EntityAITasks targetTasks;
     @Shadow private boolean canPickUpLoot;
-<<<<<<< HEAD
     @Shadow @Nullable private EntityLivingBase attackTarget;
-=======
-    @Shadow private EntityLivingBase attackTarget;
-
->>>>>>> 6bbd5734
+
     @Shadow public abstract boolean isAIDisabled();
     @Shadow protected abstract void setNoAI(boolean p_94061_1_);
     @Shadow public abstract net.minecraft.entity.Entity getLeashedToEntity();
