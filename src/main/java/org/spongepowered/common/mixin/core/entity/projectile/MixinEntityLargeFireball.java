--- conflicted
+++ resolved
@@ -54,23 +54,9 @@
         "Lnet/minecraft/world/World;newExplosion(Lnet/minecraft/entity/Entity;DDDFZZ)Lnet/minecraft/world/Explosion;";
     private static final int DEFAULT_EXPLOSION_RADIUS = 1;
 
-<<<<<<< HEAD
-    @ModifyArg(method = "onImpact",
-            at = @At(value = "INVOKE", target = "Lnet/minecraft/entity/Entity;attackEntityFrom(Lnet/minecraft/util/DamageSource;F)Z"))
-    protected float onAttackEntityFrom(float amount) {
-        return this.damage;
-    }
-
-    @ModifyArg(method = "onImpact",
-        at = @At(value = "INVOKE", target = NEW_EXPLOSION_METHOD))
-    protected Entity newExplosion(Entity entityIn) {
-        return (Entity) (Object) this;
-    }
-=======
     @Shadow public int explosionPower;
 
     @Nullable private Cause detonationCause;
->>>>>>> 2587a3fd
 
     private Cause getDetonationCause() {
         if (this.detonationCause != null) {
