/*
 * This file is part of Sponge, licensed under the MIT License (MIT).
 *
 * Copyright (c) SpongePowered <https://www.spongepowered.org>
 * Copyright (c) contributors
 *
 * Permission is hereby granted, free of charge, to any person obtaining a copy
 * of this software and associated documentation files (the "Software"), to deal
 * in the Software without restriction, including without limitation the rights
 * to use, copy, modify, merge, publish, distribute, sublicense, and/or sell
 * copies of the Software, and to permit persons to whom the Software is
 * furnished to do so, subject to the following conditions:
 *
 * The above copyright notice and this permission notice shall be included in
 * all copies or substantial portions of the Software.
 *
 * THE SOFTWARE IS PROVIDED "AS IS", WITHOUT WARRANTY OF ANY KIND, EXPRESS OR
 * IMPLIED, INCLUDING BUT NOT LIMITED TO THE WARRANTIES OF MERCHANTABILITY,
 * FITNESS FOR A PARTICULAR PURPOSE AND NONINFRINGEMENT. IN NO EVENT SHALL THE
 * AUTHORS OR COPYRIGHT HOLDERS BE LIABLE FOR ANY CLAIM, DAMAGES OR OTHER
 * LIABILITY, WHETHER IN AN ACTION OF CONTRACT, TORT OR OTHERWISE, ARISING FROM,
 * OUT OF OR IN CONNECTION WITH THE SOFTWARE OR THE USE OR OTHER DEALINGS IN
 * THE SOFTWARE.
 */
package org.spongepowered.common.mixin.core.server;

import static com.google.common.base.Preconditions.checkNotNull;
import static com.google.common.base.Preconditions.checkState;

import co.aikar.timings.TimingsManager;
import com.google.common.collect.ImmutableList;
import net.minecraft.command.ICommandSender;
import net.minecraft.entity.player.EntityPlayerMP;
import net.minecraft.profiler.Profiler;
import net.minecraft.server.MinecraftServer;
import net.minecraft.server.management.PlayerList;
import net.minecraft.util.datafix.DataFixer;
import net.minecraft.util.math.BlockPos;
import net.minecraft.util.math.MathHelper;
import net.minecraft.util.text.ITextComponent;
import net.minecraft.world.EnumDifficulty;
import net.minecraft.world.GameType;
import net.minecraft.world.MinecraftException;
import net.minecraft.world.WorldProvider;
import net.minecraft.world.WorldServer;
import net.minecraft.world.WorldType;
import net.minecraft.world.storage.ISaveHandler;
import org.apache.logging.log4j.Logger;
import org.spongepowered.api.Server;
import org.spongepowered.api.Sponge;
import org.spongepowered.api.block.BlockSnapshot;
import org.spongepowered.api.command.CommandSource;
import org.spongepowered.api.command.source.ConsoleSource;
import org.spongepowered.api.entity.living.player.Player;
import org.spongepowered.api.event.SpongeEventFactory;
import org.spongepowered.api.event.block.InteractBlockEvent;
import org.spongepowered.api.event.cause.Cause;
import org.spongepowered.api.event.cause.NamedCause;
import org.spongepowered.api.event.command.TabCompleteEvent;
import org.spongepowered.api.profile.GameProfileManager;
import org.spongepowered.api.resourcepack.ResourcePack;
import org.spongepowered.api.scoreboard.Scoreboard;
import org.spongepowered.api.service.permission.PermissionService;
import org.spongepowered.api.text.Text;
import org.spongepowered.api.text.channel.MessageChannel;
import org.spongepowered.api.util.Direction;
import org.spongepowered.api.util.Tristate;
import org.spongepowered.api.world.ChunkTicketManager;
import org.spongepowered.api.world.World;
import org.spongepowered.api.world.WorldArchetype;
import org.spongepowered.api.world.storage.ChunkLayout;
import org.spongepowered.api.world.storage.WorldProperties;
import org.spongepowered.asm.lib.Opcodes;
import org.spongepowered.asm.mixin.Final;
import org.spongepowered.asm.mixin.Intrinsic;
import org.spongepowered.asm.mixin.Mixin;
import org.spongepowered.asm.mixin.Overwrite;
import org.spongepowered.asm.mixin.Shadow;
import org.spongepowered.asm.mixin.injection.At;
import org.spongepowered.asm.mixin.injection.Constant;
import org.spongepowered.asm.mixin.injection.Inject;
import org.spongepowered.asm.mixin.injection.ModifyArg;
import org.spongepowered.asm.mixin.injection.ModifyConstant;
import org.spongepowered.asm.mixin.injection.Redirect;
import org.spongepowered.asm.mixin.injection.Surrogate;
import org.spongepowered.asm.mixin.injection.callback.CallbackInfo;
import org.spongepowered.asm.mixin.injection.callback.CallbackInfoReturnable;
import org.spongepowered.asm.mixin.injection.callback.LocalCapture;
import org.spongepowered.common.SpongeImpl;
import org.spongepowered.common.config.SpongeConfig;
import org.spongepowered.common.event.SpongeCommonEventFactory;
import org.spongepowered.common.event.tracking.CauseTracker;
import org.spongepowered.common.event.tracking.PhaseContext;
import org.spongepowered.common.event.tracking.phase.GenerationPhase;
import org.spongepowered.common.interfaces.IMixinCommandSender;
import org.spongepowered.common.interfaces.IMixinCommandSource;
import org.spongepowered.common.interfaces.IMixinMinecraftServer;
import org.spongepowered.common.interfaces.IMixinSubject;
import org.spongepowered.common.interfaces.world.IMixinWorldServer;
import org.spongepowered.common.profile.SpongeProfileManager;
import org.spongepowered.common.resourcepack.SpongeResourcePack;
import org.spongepowered.common.text.SpongeTexts;
import org.spongepowered.common.util.SpongeHooks;
import org.spongepowered.common.world.WorldManager;
import org.spongepowered.common.world.storage.SpongeChunkLayout;

import java.io.IOException;
import java.net.InetSocketAddress;
import java.net.URISyntaxException;
import java.util.ArrayList;
import java.util.Collection;
import java.util.Collections;
import java.util.List;
import java.util.Optional;
import java.util.UUID;
import java.util.concurrent.CompletableFuture;

@Mixin(MinecraftServer.class)
public abstract class MixinMinecraftServer implements Server, ConsoleSource, IMixinSubject, IMixinCommandSource, IMixinCommandSender,
        IMixinMinecraftServer {

    @Shadow @Final private static Logger LOG;
    @Shadow @Final public Profiler theProfiler;
    @Shadow @Final public long[] tickTimeArray;
    @Shadow private boolean enableBonusChest;
    @Shadow private int tickCounter;
    @Shadow private String motd;
    @Shadow public WorldServer[] worldServers;

    @Shadow public abstract void setDifficultyForAllWorlds(EnumDifficulty difficulty);
    @Shadow public abstract void addChatMessage(ITextComponent message);
    @Shadow public abstract void initiateShutdown();
    @Shadow public abstract boolean isServerInOnlineMode();
    @Shadow public abstract boolean isServerRunning();
    @Shadow public abstract boolean canStructuresSpawn();
    @Shadow public abstract boolean isHardcore();
    @Shadow public abstract boolean isSinglePlayer();
    @Shadow public abstract String getFolderName();
    @Shadow public abstract PlayerList getPlayerList();
    @Shadow public abstract EnumDifficulty getDifficulty();
    @Shadow public abstract GameType getGameType();
    @Shadow protected abstract void setUserMessage(String message);
    @Shadow protected abstract void outputPercentRemaining(String message, int percent);
    @Shadow protected abstract void clearCurrentTask();
    @Shadow protected abstract void convertMapIfNeeded(String worldNameIn);
    @Shadow protected abstract void setResourcePackFromWorld(String worldNameIn, ISaveHandler saveHandlerIn);
    @Shadow public abstract boolean getAllowNether();
    @Shadow public abstract DataFixer getDataFixer();
    @Shadow public abstract int getMaxPlayerIdleMinutes();
    @Shadow public abstract void shadow$setPlayerIdleTimeout(int timeout);
    @Shadow public abstract boolean isDedicatedServer();

    private ResourcePack resourcePack;
    private boolean enableSaving = true;
    private GameProfileManager profileManager;
    private MessageChannel broadcastChannel = MessageChannel.TO_ALL;

    @SuppressWarnings("unchecked")
    @Override
    public Optional<World> getWorld(String worldName) {
        return (Optional<World>) (Object) WorldManager.getWorld(worldName);
    }

    @Override
    public ChunkLayout getChunkLayout() {
        return SpongeChunkLayout.instance;
    }

    @Override
    public Optional<WorldProperties> getWorldProperties(String worldName) {
        return WorldManager.getWorldProperties(worldName);
    }

    @Override
    public Collection<WorldProperties> getAllWorldProperties() {
        return WorldManager.getAllWorldProperties();
    }

    @Override
    public MessageChannel getBroadcastChannel() {
        return this.broadcastChannel;
    }

    @Override
    public void setBroadcastChannel(MessageChannel channel) {
        this.broadcastChannel = checkNotNull(channel, "channel");
    }

    @Override
    public Optional<InetSocketAddress> getBoundAddress() {
        return Optional.empty();
    }

    @Override
    public boolean hasWhitelist() {
        return this.getPlayerList().isWhiteListEnabled();
    }

    @Override
    public void setHasWhitelist(boolean enabled) {
        this.getPlayerList().setWhiteListEnabled(enabled);
    }

    @Override
    public boolean getOnlineMode() {
        return isServerInOnlineMode();
    }

    @Override
    @SuppressWarnings({"unchecked", "rawtypes"})
    public Collection<Player> getOnlinePlayers() {
        if (getPlayerList() == null || getPlayerList().getPlayerList() == null) {
            return ImmutableList.of();
        }
        return ImmutableList.copyOf((List) getPlayerList().getPlayerList());
    }

    @Override
    public Optional<Player> getPlayer(UUID uniqueId) {
        if (getPlayerList() == null) {
            return Optional.empty();
        }
        return Optional.ofNullable((Player) getPlayerList().getPlayerByUUID(uniqueId));
    }

    @Override
    public Optional<Player> getPlayer(String name) {
        if (getPlayerList() == null) {
            return Optional.empty();
        }
        return Optional.ofNullable((Player) getPlayerList().getPlayerByUsername(name));
    }

    @Override
    public Text getMotd() {
        return SpongeTexts.fromLegacy(this.motd);
    }

    @Override
    public int getMaxPlayers() {
        if (getPlayerList() == null) {
            return 0;
        }
        return getPlayerList().getMaxPlayers();
    }

    @Override
    public int getRunningTimeTicks() {
        return this.tickCounter;
    }

    @Override
    public double getTicksPerSecond() {
        double nanoSPerTick = MathHelper.average(this.tickTimeArray);
        // Cap at 20 TPS
        return 1000 / Math.max(50, nanoSPerTick / 1000000);
    }

    @Override
    public String getIdentifier() {
        return getName();
    }

    @Override
    public String getSubjectCollectionIdentifier() {
        return PermissionService.SUBJECTS_SYSTEM;
    }

    @Override
    public Tristate permDefault(String permission) {
        return Tristate.TRUE;
    }

    @Override
    public ConsoleSource getConsole() {
        return this;
    }

    @Override
    public ICommandSender asICommandSender() {
        return (MinecraftServer) (Object) this;
    }

    @Override
    public CommandSource asCommandSource() {
        return this;
    }

    @Override
    public void shutdown() {
        initiateShutdown();
    }

    @Override
    public void shutdown(Text kickMessage) {
        for (Player player : getOnlinePlayers()) {
            player.kick(kickMessage);
        }

        initiateShutdown();
    }

    @Inject(method = "stopServer()V", at = @At("HEAD"))
    public void onServerStopping(CallbackInfo ci) {
        ((MinecraftServer) (Object) this).getPlayerProfileCache().save();
    }

    /**
     * @author blood - December 23rd, 2015
     * @author Zidane - March 13th, 2016
     *
     * Sponge re-writes this method because we take control of loading existing Sponge dimensions, migrate old worlds to our standard, and
     * configuration checks.
     * @reason Add multiworld support
     */
    @Overwrite
    protected void loadAllWorlds(String overworldFolder, String worldName, long seed, WorldType type, String generatorOptions) {
        SpongeCommonEventFactory.convertingMapFormat = true;
        this.convertMapIfNeeded(overworldFolder);
        SpongeCommonEventFactory.convertingMapFormat = false;
        this.setUserMessage("menu.loadingLevel");

        WorldManager.loadAllWorlds(worldName, seed, type, generatorOptions);

        this.getPlayerList().setPlayerManager(new WorldServer[]{WorldManager.getWorldByDimensionId(0).get()});
        this.setDifficultyForAllWorlds(this.getDifficulty());
        this.initialWorldChunkLoad();
    }

    /**
     * @author Zidane - March 13th, 2016
     *
     * @reason Sponge has a config option for determining if we'll
     * generate spawn on server start. I enforce that here.
     */
    @Overwrite
    protected void initialWorldChunkLoad() {
        for (WorldServer worldServer: this.worldServers) {
            this.prepareSpawnArea(worldServer);
        }
        this.clearCurrentTask();
    }

    @Override
    public void prepareSpawnArea(WorldServer worldServer) {
        final SpongeConfig<?> activeConfig = SpongeHooks.getActiveConfig(worldServer);

        if (!activeConfig.getConfig().getWorld().getGenerateSpawnOnLoad()) {
            return;
        }

        final CauseTracker causeTracker = ((IMixinWorldServer) worldServer).getCauseTracker();
        if (CauseTracker.ENABLED) {
            causeTracker.switchToPhase(GenerationPhase.State.TERRAIN_GENERATION, PhaseContext.start()
                    .add(NamedCause.source(worldServer))
                    .addCaptures()
                    .complete());
        }
        int i = 0;
        this.setUserMessage("menu.generatingTerrain");
        LOG.info("Preparing start region for level {} ({})", ((IMixinWorldServer) worldServer).getDimensionId(), ((World) worldServer).getName());
        BlockPos blockpos = worldServer.getSpawnPoint();
        long j = MinecraftServer.getCurrentTimeMillis();
        // TODO - blood needs to look at this whether it's still needed.
//        boolean chunkLoadOverride = world.theChunkProviderServer.chunkLoadOverride;
//        world.theChunkProviderServer.chunkLoadOverride = true;
        for (int k = -192; k <= 192 && this.isServerRunning(); k += 16) {
            for (int l = -192; l <= 192 && this.isServerRunning(); l += 16) {
                long i1 = MinecraftServer.getCurrentTimeMillis();

                if (i1 - j > 1000L) {
                    this.outputPercentRemaining("Preparing spawn area", i * 100 / 625);
                    j = i1;
                }

                ++i;
                worldServer.getChunkProvider().provideChunk(blockpos.getX() + k >> 4, blockpos.getZ() + l >> 4);
            }
        }
//        world.theChunkProviderServer.chunkLoadOverride = chunkLoadOverride;
        this.clearCurrentTask();
        if (CauseTracker.ENABLED) {
            causeTracker.completePhase();
        }
    }

    @SuppressWarnings({"rawtypes", "unchecked"})
    @Override
    public Optional<World> loadWorld(UUID uuid) {
        return (Optional) WorldManager.loadWorld(uuid);
    }

    @SuppressWarnings({"unchecked", "rawtypes"})
    @Override
    public Optional<World> loadWorld(WorldProperties properties) {
        return (Optional) WorldManager.loadWorld(properties);
    }

    @SuppressWarnings({"unchecked", "rawtypes"})
    @Override
    public Optional<World> loadWorld(String worldName) {
        return (Optional) WorldManager.loadWorld(worldName);
    }

    @Override
    public WorldProperties createWorldProperties(String folderName, WorldArchetype archetype) {
        return WorldManager.createWorldProperties(folderName, archetype);
    }

    @Override
    public boolean unloadWorld(World world) {
        return WorldManager.unloadWorld((WorldServer) world, false, true, true, false);
    }

    @SuppressWarnings("unchecked")
    @Override
    public Collection<World> getWorlds() {
        return (Collection<World>) (Object) Collections.unmodifiableCollection(WorldManager.getWorlds());
    }

    @Override
    public Optional<World> getWorld(UUID uniqueId) {
        for (WorldServer worldserver : WorldManager.getWorlds()) {
            if (((World) worldserver).getUniqueId().equals(uniqueId)) {
                return Optional.of((World) worldserver);
            }
        }
        return Optional.empty();
    }

    @Override
    public Optional<WorldProperties> getDefaultWorld() {
        return WorldManager.getWorldByDimensionId(0).map(worldServer -> ((World) worldServer).getProperties());
    }

    @Override
    public String getDefaultWorldName() {
        checkState(getFolderName() != null, "Attempt made to grab default world name too early!");
        return getFolderName();
    }

    @Override
    public Collection<WorldProperties> getUnloadedWorlds() {
        try {
            return WorldManager.getUnloadedWorlds();
        } catch (IOException e) {
            throw new RuntimeException(e);
        }
    }

    @Override
    public Optional<WorldProperties> getWorldProperties(UUID uniqueId) {
        return WorldManager.getWorldProperties(uniqueId);
    }

    @Override
    public CompletableFuture<Optional<WorldProperties>> copyWorld(WorldProperties worldProperties, String copyName) {
        return WorldManager.copyWorld(worldProperties, copyName);
    }

    @Override
    public Optional<WorldProperties> renameWorld(WorldProperties worldProperties, String newName) {
        return WorldManager.renameWorld(worldProperties, newName);
    }

    @Override
    public CompletableFuture<Boolean> deleteWorld(WorldProperties worldProperties) {
        return WorldManager.deleteWorld(worldProperties);
    }

    @Override
    public boolean saveWorldProperties(WorldProperties properties) {
        return WorldManager.saveWorldProperties(properties);
    }

    @Override
    public ChunkTicketManager getChunkTicketManager() {
        throw new UnsupportedOperationException();
    }

    @Override
    public GameProfileManager getGameProfileManager() {
        if (this.profileManager == null) {
            this.profileManager = new SpongeProfileManager();
        }
        return this.profileManager;
    }

    @Override
    public Optional<ResourcePack> getDefaultResourcePack() {
        return Optional.ofNullable(this.resourcePack);
    }

    @Inject(method = "setResourcePack(Ljava/lang/String;Ljava/lang/String;)V", at = @At("HEAD") )
    public void onSetResourcePack(String url, String hash, CallbackInfo ci) {
        if (url.length() == 0) {
            this.resourcePack = null;
        } else {
            try {
                this.resourcePack = SpongeResourcePack.create(url, hash);
            } catch (URISyntaxException e) {
                e.printStackTrace();
            }
        }
    }

    @Override
    public void setSaveEnabled(boolean enabled) {
        this.enableSaving = enabled;
    }

    @Inject(method = "saveAllWorlds(Z)V", at = @At("HEAD"), cancellable = true)
    private void onSaveWorlds(boolean dontLog, CallbackInfo ci) {
        if (!this.enableSaving) {
            ci.cancel();
        }
    }

    @Override
    public Optional<Scoreboard> getServerScoreboard() {
        return WorldManager.getWorldByDimensionId(0).map(worldServer -> (Scoreboard) worldServer.getScoreboard());
    }

    private void onTabCompleteChat(ICommandSender sender, String input, CallbackInfoReturnable<List<String>> cir, List<String> completions) {
        TabCompleteEvent.Chat event = SpongeEventFactory.createTabCompleteEventChat(Cause.source(sender).build(),
                ImmutableList.copyOf(completions), completions, input);
        Sponge.getEventManager().post(event);
        if (event.isCancelled()) {
            cir.setReturnValue(new ArrayList<>());
        } else {
            cir.setReturnValue(event.getTabCompletions());
        }
    }

    @Surrogate
    private void onTabCompleteChat(ICommandSender sender, String input, BlockPos pos, boolean p_184104_4_, CallbackInfoReturnable<List<String>> cir,
            List<String> list, boolean flag, boolean flag1, List<String> list1) {
        onTabCompleteChat(sender, input, cir, list);
    }

    @Inject(method = "getTabCompletions", at = @At(value = "RETURN", ordinal = 1), cancellable = true, locals = LocalCapture.CAPTURE_FAILHARD)
    private void onTabCompleteChat(ICommandSender sender, String input, BlockPos pos, boolean p_184104_4_, CallbackInfoReturnable<List<String>> cir,
            List<String> list, String[] a, String b, String[] c, int d, int e) {
        onTabCompleteChat(sender, input, cir, list);
    }

    @Override
    public String toString() {
        return getClass().getSimpleName();
    }

    @Inject(method = "tick", at = @At(value = "HEAD"))
    public void onServerTickStart(CallbackInfo ci) {
        TimingsManager.FULL_SERVER_TICK.startTiming();
    }

    @Inject(method = "tick", at = @At(value = "RETURN"))
    public void onServerTickEnd(CallbackInfo ci) {
        int lastAnimTick = SpongeCommonEventFactory.lastAnimationPacketTick;
        int lastPrimaryTick = SpongeCommonEventFactory.lastPrimaryPacketTick;
        int lastSecondaryTick = SpongeCommonEventFactory.lastSecondaryPacketTick;
        EntityPlayerMP player = SpongeCommonEventFactory.lastAnimationPlayer;
        if (player != null && lastAnimTick != lastPrimaryTick && lastAnimTick != lastSecondaryTick && lastAnimTick != 0 && lastAnimTick - lastPrimaryTick > 3 && lastAnimTick - lastSecondaryTick > 3) {
            InteractBlockEvent.Primary event = SpongeEventFactory.createInteractBlockEventPrimaryMainHand(Cause.of(NamedCause.source(player)), Optional.empty(), BlockSnapshot.NONE, Direction.NONE);
            Sponge.getEventManager().post(event);
        }
        SpongeCommonEventFactory.lastAnimationPacketTick = 0;
        TimingsManager.FULL_SERVER_TICK.stopTiming();
    }

    private int dimensionId;

    @Redirect(method = "addServerStatsToSnooper", at = @At(value = "FIELD", target = "Lnet/minecraft/world/WorldServer;provider:Lnet/minecraft/world/WorldProvider;", opcode = Opcodes.GETFIELD))
    private WorldProvider onGetWorldProviderForSnooper(WorldServer world) {
        if (world instanceof IMixinWorldServer) {
            this.dimensionId = ((IMixinWorldServer) world).getDimensionId();
        } else {
            this.dimensionId = world.provider.getDimensionType().getId();
        }
        return world.provider;
    }

    @ModifyArg(method = "addServerStatsToSnooper", at = @At(value = "INVOKE", target = "Ljava/lang/Integer;valueOf(I)Ljava/lang/Integer;", ordinal = 5))
    private int onValueOfInteger(int dimensionId) {
        return this.dimensionId;
    }

    @ModifyConstant(method = "tick", constant = @Constant(intValue = 900))
    private int getSaveTickInterval(int tickInterval) {
        if (!isDedicatedServer()) {
            return tickInterval;
        }

        int autoPlayerSaveInterval = SpongeImpl.getGlobalConfig().getConfig().getWorld().getAutoPlayerSaveInterval();
        if (autoPlayerSaveInterval > 0 && (this.tickCounter % autoPlayerSaveInterval == 0)) {
            this.getPlayerList().saveAllPlayerData();
        }

        this.saveAllWorlds(true);
        // force check to fail as we handle everything above
        return this.tickCounter + 1;
    }

    /**
     * @author blood - June 2nd, 2016
     *
     * @reason To allow per-world auto-save tick intervals or disable auto-saving entirely
     *
     * @param dontLog Whether to log during saving
     */
    @Overwrite
    protected void saveAllWorlds(boolean dontLog)
    {
        for (WorldServer worldserver : this.worldServers)
        {
            if (worldserver != null)
            {
<<<<<<< HEAD
                // Sponge start - check auto save interval in world config
                if (this.isDedicatedServer() && !this.serverStopped) {
                    final IMixinWorldServer spongeWorld = (IMixinWorldServer) worldserver;
                    final int autoSaveInterval = spongeWorld.getActiveConfig().getConfig().getWorld().getAutoSaveInterval();
                    final boolean logAutoSave = spongeWorld.getActiveConfig().getConfig().getLogging().worldAutoSaveLogging();
                    if (autoSaveInterval <= 0) {
                        if (logAutoSave) {
                            LOG.warn("Auto-saving has been disabled for level \'" + worldserver.getWorldInfo().getWorldName() + "\'/"
                                        + worldserver.provider.getDimensionType().getName() + ". "
=======
                if (worldserver != null)
                {
                    // Sponge start - check auto save interval in world config
                    if (this.isDedicatedServer() && this.isServerRunning()) {
                        IMixinWorld spongeWorld = (IMixinWorld) worldserver;
                        int autoSaveInterval = spongeWorld.getActiveConfig().getConfig().getWorld().getAutoSaveInterval();
                        boolean logAutoSave = spongeWorld.getActiveConfig().getConfig().getLogging().worldAutoSaveLogging();
                        if (autoSaveInterval <= 0) {
                            if (logAutoSave) {
                                logger.warn("Auto-saving has been disabled for level \'" + worldserver.getWorldInfo().getWorldName() + "\'/"
                                        + worldserver.provider.getDimensionName() + ". "
>>>>>>> 8439c7be
                                        + "No chunk data will be auto-saved - to re-enable auto-saving set 'auto-save-interval' to a value greater than zero in the corresponding world config.");
                        }
                        continue;
                    }
                    if (this.tickCounter % autoSaveInterval != 0) {
                        continue;
                    }
                    if (logAutoSave) {
                        LOG.info("Auto-saving chunks for level \'" + worldserver.getWorldInfo().getWorldName() + "\'/"
                                    + worldserver.provider.getDimensionType().getName());
                    }
                } else if (!dontLog) {
                    LOG.info("Saving chunks for level \'" + worldserver.getWorldInfo().getWorldName() + "\'/"
                                + worldserver.provider.getDimensionType().getName());
                }
                // Sponge end
                try {
                    WorldManager.saveWorld(worldserver, false);
                } catch (MinecraftException ex) {
                    ex.printStackTrace();
                }
            }
        }
    }

    @Override
    public int getPlayerIdleTimeout() {
        return this.getMaxPlayerIdleMinutes();
    }

    @Intrinsic
    public void server$setPlayerIdleTimeout(int timeout) {
        this.shadow$setPlayerIdleTimeout(timeout);
    }

    /**
     * @author Zidane - June 2nd
     * @reason Tells the server to use our WorldManager instead of the arrays, this will
     * work in Forge as well as our WorldManagement system is intended to work with Forge
     * modded worlds.
     *
     * @param dimensionId The dimension id requested
     * @return The world server, or else the overworld.
     */
    @Overwrite
    public WorldServer worldServerForDimension(int dimensionId) {
        return WorldManager.getWorldByDimensionId(dimensionId)
                .orElse(WorldManager.getWorldByDimensionId(0)
                        .orElseThrow(() -> new RuntimeException("Attempt made to get world before overworld is loaded!")
                        )
                );
    }
}<|MERGE_RESOLUTION|>--- conflicted
+++ resolved
@@ -615,9 +615,8 @@
         {
             if (worldserver != null)
             {
-<<<<<<< HEAD
                 // Sponge start - check auto save interval in world config
-                if (this.isDedicatedServer() && !this.serverStopped) {
+                if (this.isDedicatedServer() && this.isServerRunning()) {
                     final IMixinWorldServer spongeWorld = (IMixinWorldServer) worldserver;
                     final int autoSaveInterval = spongeWorld.getActiveConfig().getConfig().getWorld().getAutoSaveInterval();
                     final boolean logAutoSave = spongeWorld.getActiveConfig().getConfig().getLogging().worldAutoSaveLogging();
@@ -625,19 +624,6 @@
                         if (logAutoSave) {
                             LOG.warn("Auto-saving has been disabled for level \'" + worldserver.getWorldInfo().getWorldName() + "\'/"
                                         + worldserver.provider.getDimensionType().getName() + ". "
-=======
-                if (worldserver != null)
-                {
-                    // Sponge start - check auto save interval in world config
-                    if (this.isDedicatedServer() && this.isServerRunning()) {
-                        IMixinWorld spongeWorld = (IMixinWorld) worldserver;
-                        int autoSaveInterval = spongeWorld.getActiveConfig().getConfig().getWorld().getAutoSaveInterval();
-                        boolean logAutoSave = spongeWorld.getActiveConfig().getConfig().getLogging().worldAutoSaveLogging();
-                        if (autoSaveInterval <= 0) {
-                            if (logAutoSave) {
-                                logger.warn("Auto-saving has been disabled for level \'" + worldserver.getWorldInfo().getWorldName() + "\'/"
-                                        + worldserver.provider.getDimensionName() + ". "
->>>>>>> 8439c7be
                                         + "No chunk data will be auto-saved - to re-enable auto-saving set 'auto-save-interval' to a value greater than zero in the corresponding world config.");
                         }
                         continue;
