/*
 * This file is part of Sponge, licensed under the MIT License (MIT).
 *
 * Copyright (c) SpongePowered <https://www.spongepowered.org>
 * Copyright (c) contributors
 *
 * Permission is hereby granted, free of charge, to any person obtaining a copy
 * of this software and associated documentation files (the "Software"), to deal
 * in the Software without restriction, including without limitation the rights
 * to use, copy, modify, merge, publish, distribute, sublicense, and/or sell
 * copies of the Software, and to permit persons to whom the Software is
 * furnished to do so, subject to the following conditions:
 *
 * The above copyright notice and this permission notice shall be included in
 * all copies or substantial portions of the Software.
 *
 * THE SOFTWARE IS PROVIDED "AS IS", WITHOUT WARRANTY OF ANY KIND, EXPRESS OR
 * IMPLIED, INCLUDING BUT NOT LIMITED TO THE WARRANTIES OF MERCHANTABILITY,
 * FITNESS FOR A PARTICULAR PURPOSE AND NONINFRINGEMENT. IN NO EVENT SHALL THE
 * AUTHORS OR COPYRIGHT HOLDERS BE LIABLE FOR ANY CLAIM, DAMAGES OR OTHER
 * LIABILITY, WHETHER IN AN ACTION OF CONTRACT, TORT OR OTHERWISE, ARISING FROM,
 * OUT OF OR IN CONNECTION WITH THE SOFTWARE OR THE USE OR OTHER DEALINGS IN
 * THE SOFTWARE.
 */
package org.spongepowered.common.mixin.core.server;

import static com.google.common.base.Preconditions.checkNotNull;
import static com.google.common.base.Preconditions.checkState;

import com.google.common.collect.ImmutableList;
import net.minecraft.command.ICommandSender;
import net.minecraft.entity.player.EntityPlayerMP;
import net.minecraft.profiler.Profiler;
import net.minecraft.server.MinecraftServer;
import net.minecraft.server.management.PlayerList;
import net.minecraft.util.datafix.DataFixer;
import net.minecraft.util.datafix.FixTypes;
import net.minecraft.util.math.BlockPos;
import net.minecraft.util.math.MathHelper;
import net.minecraft.util.text.ITextComponent;
import net.minecraft.world.EnumDifficulty;
import net.minecraft.world.WorldProvider;
import net.minecraft.world.WorldServer;
import net.minecraft.world.WorldSettings;
import net.minecraft.world.WorldType;
import net.minecraft.world.storage.ISaveHandler;
import org.apache.logging.log4j.Logger;
import org.spongepowered.api.Server;
import org.spongepowered.api.Sponge;
import org.spongepowered.api.block.BlockSnapshot;
import org.spongepowered.api.command.CommandSource;
import org.spongepowered.api.command.source.ConsoleSource;
import org.spongepowered.api.entity.living.player.Player;
import org.spongepowered.api.event.SpongeEventFactory;
import org.spongepowered.api.event.block.InteractBlockEvent;
import org.spongepowered.api.event.cause.Cause;
import org.spongepowered.api.event.cause.NamedCause;
import org.spongepowered.api.event.command.TabCompleteEvent;
import org.spongepowered.api.profile.GameProfileManager;
import org.spongepowered.api.resourcepack.ResourcePack;
import org.spongepowered.api.scoreboard.Scoreboard;
import org.spongepowered.api.service.permission.PermissionService;
import org.spongepowered.api.text.Text;
import org.spongepowered.api.text.channel.MessageChannel;
import org.spongepowered.api.util.Direction;
import org.spongepowered.api.util.Tristate;
import org.spongepowered.api.world.ChunkTicketManager;
import org.spongepowered.api.world.World;
import org.spongepowered.api.world.WorldCreationSettings;
import org.spongepowered.api.world.storage.ChunkLayout;
import org.spongepowered.api.world.storage.WorldProperties;
import org.spongepowered.asm.lib.Opcodes;
import org.spongepowered.asm.mixin.Final;
import org.spongepowered.asm.mixin.Mixin;
import org.spongepowered.asm.mixin.Overwrite;
import org.spongepowered.asm.mixin.Shadow;
import org.spongepowered.asm.mixin.injection.At;
import org.spongepowered.asm.mixin.injection.Inject;
import org.spongepowered.asm.mixin.injection.ModifyArg;
import org.spongepowered.asm.mixin.injection.Redirect;
import org.spongepowered.asm.mixin.injection.Surrogate;
import org.spongepowered.asm.mixin.injection.callback.CallbackInfo;
import org.spongepowered.asm.mixin.injection.callback.CallbackInfoReturnable;
import org.spongepowered.asm.mixin.injection.callback.LocalCapture;
import org.spongepowered.common.SpongeImpl;
import org.spongepowered.common.config.SpongeConfig;
import org.spongepowered.common.data.fixer.PlayerRespawnData;
import org.spongepowered.common.data.fixer.entity.EntityTrackedUser;
import org.spongepowered.common.data.fixer.world.LevelSpongeId;
import org.spongepowered.common.event.tracking.CauseTracker;
import org.spongepowered.common.event.tracking.PhaseContext;
import org.spongepowered.common.event.tracking.phase.TrackingPhases;
import org.spongepowered.common.event.tracking.phase.WorldPhase;
import org.spongepowered.common.interfaces.IMixinCommandSender;
import org.spongepowered.common.interfaces.IMixinCommandSource;
import org.spongepowered.common.interfaces.IMixinMinecraftServer;
import org.spongepowered.common.interfaces.IMixinSubject;
import org.spongepowered.common.interfaces.world.IMixinWorldServer;
import org.spongepowered.common.profile.SpongeProfileManager;
import org.spongepowered.common.resourcepack.SpongeResourcePack;
import org.spongepowered.common.text.SpongeTexts;
import org.spongepowered.common.util.SpongeHooks;
import org.spongepowered.common.util.StaticMixinHelper;
import org.spongepowered.common.world.DimensionManager;
import org.spongepowered.common.world.storage.SpongeChunkLayout;

import java.io.IOException;
import java.net.InetSocketAddress;
import java.net.URISyntaxException;
import java.util.ArrayList;
import java.util.Collection;
import java.util.Collections;
import java.util.List;
import java.util.Optional;
import java.util.UUID;
import java.util.concurrent.CompletableFuture;

@Mixin(MinecraftServer.class)
public abstract class MixinMinecraftServer implements Server, ConsoleSource, IMixinSubject, IMixinCommandSource, IMixinCommandSender,
        IMixinMinecraftServer {

    @Shadow @Final private static Logger LOG;
    @Shadow @Final public Profiler theProfiler;
    @Shadow @Final public long[] tickTimeArray;
    @Shadow private boolean enableBonusChest;
    @Shadow private int tickCounter;
    @Shadow private String motd;
    @Shadow public WorldServer[] worldServers;

    @Shadow public abstract void setDifficultyForAllWorlds(EnumDifficulty difficulty);
    @Shadow public abstract void addChatMessage(ITextComponent message);
    @Shadow public abstract void initiateShutdown();
    @Shadow public abstract boolean isServerInOnlineMode();
    @Shadow public abstract boolean isServerRunning();
    @Shadow public abstract boolean canStructuresSpawn();
    @Shadow public abstract boolean isHardcore();
    @Shadow public abstract boolean isSinglePlayer();
    @Shadow public abstract String getFolderName();
    @Shadow public abstract PlayerList getPlayerList();
    @Shadow public abstract EnumDifficulty getDifficulty();
    @Shadow public abstract WorldSettings.GameType getGameType();
    @Shadow protected abstract void setUserMessage(String message);
    @Shadow protected abstract void outputPercentRemaining(String message, int percent);
    @Shadow protected abstract void clearCurrentTask();
    @Shadow protected abstract void convertMapIfNeeded(String worldNameIn);
    @Shadow protected abstract void setResourcePackFromWorld(String worldNameIn, ISaveHandler saveHandlerIn);
    @Shadow public abstract boolean getAllowNether();
    @Shadow public abstract DataFixer getDataFixer();

    private ResourcePack resourcePack;
    private boolean enableSaving = true;
    private GameProfileManager profileManager;
    private MessageChannel broadcastChannel = MessageChannel.TO_ALL;

    @SuppressWarnings("unchecked")
    @Override
    public Optional<World> getWorld(String worldName) {
        return (Optional<World>) (Object) DimensionManager.getWorld(worldName);
    }

    @Override
    public ChunkLayout getChunkLayout() {
        return SpongeChunkLayout.instance;
    }

    @Override
    public Optional<WorldProperties> getWorldProperties(String worldName) {
        return DimensionManager.getWorldProperties(worldName);
    }

    @Override
    public Collection<WorldProperties> getAllWorldProperties() {
        return DimensionManager.getAllWorldProperties();
    }

    @Override
    public MessageChannel getBroadcastChannel() {
        return this.broadcastChannel;
    }

    @Override
    public void setBroadcastChannel(MessageChannel channel) {
        this.broadcastChannel = checkNotNull(channel, "channel");
    }

    @Override
    public Optional<InetSocketAddress> getBoundAddress() {
        return Optional.empty();
    }

    @Override
    public boolean hasWhitelist() {
        return this.getPlayerList().isWhiteListEnabled();
    }

    @Override
    public void setHasWhitelist(boolean enabled) {
        this.getPlayerList().setWhiteListEnabled(enabled);
    }

    @Override
    public boolean getOnlineMode() {
        return isServerInOnlineMode();
    }

    @Override
    @SuppressWarnings({"unchecked", "rawtypes"})
    public Collection<Player> getOnlinePlayers() {
        if (getPlayerList() == null || getPlayerList().getPlayerList() == null) {
            return ImmutableList.of();
        }
        return ImmutableList.copyOf((List) getPlayerList().getPlayerList());
    }

    @Override
    public Optional<Player> getPlayer(UUID uniqueId) {
        if (getPlayerList() == null) {
            return Optional.empty();
        }
        return Optional.ofNullable((Player) getPlayerList().getPlayerByUUID(uniqueId));
    }

    @Override
    public Optional<Player> getPlayer(String name) {
        if (getPlayerList() == null) {
            return Optional.empty();
        }
        return Optional.ofNullable((Player) getPlayerList().getPlayerByUsername(name));
    }

    @Override
    public Text getMotd() {
        return SpongeTexts.fromLegacy(this.motd);
    }

    @Override
    public int getMaxPlayers() {
        if (getPlayerList() == null) {
            return 0;
        }
        return getPlayerList().getMaxPlayers();
    }

    @Override
    public int getRunningTimeTicks() {
        return this.tickCounter;
    }

    @Override
    public double getTicksPerSecond() {
        double nanoSPerTick = MathHelper.average(this.tickTimeArray);
        // Cap at 20 TPS
        return 1000 / Math.max(50, nanoSPerTick / 1000000);
    }

    @Override
    public String getIdentifier() {
        return getName();
    }

    @Override
    public String getSubjectCollectionIdentifier() {
        return PermissionService.SUBJECTS_SYSTEM;
    }

    @Override
    public Tristate permDefault(String permission) {
        return Tristate.TRUE;
    }

    @Override
    public ConsoleSource getConsole() {
        return this;
    }

    @Override
    public ICommandSender asICommandSender() {
        return (MinecraftServer) (Object) this;
    }

    @Override
    public CommandSource asCommandSource() {
        return this;
    }

    @Override
    public void shutdown() {
        initiateShutdown();
    }

    @Override
    public void shutdown(Text kickMessage) {
        for (Player player : getOnlinePlayers()) {
            player.kick(kickMessage);
        }

        initiateShutdown();
    }

    @Inject(method = "stopServer()V", at = @At("HEAD"))
    public void onServerStopping(CallbackInfo ci) {
        ((MinecraftServer) (Object) this).getPlayerProfileCache().save();
    }

    /**
     * @author Zidane - June 15th, 2015
     * @author blood - December 23rd, 2015
     * @author Zidane - March 13th, 2016
     *
     * Sponge re-writes this method because we take control of loading existing Sponge dimensions, migrate old worlds to our standard, and
     * configuration checks.
     * @reason Add multiworld support
     */
    @Overwrite
    protected void loadAllWorlds(String overworldFolder, String worldName, long seed, WorldType type, String generatorOptions) {
        final DataFixer dataFixer = this.getDataFixer();
        dataFixer.registerFix(FixTypes.LEVEL, new LevelSpongeId());
        dataFixer.registerFix(FixTypes.ENTITY, new EntityTrackedUser());
        dataFixer.registerFix(FixTypes.PLAYER, new PlayerRespawnData());
        StaticMixinHelper.convertingMapFormat = true;
        this.convertMapIfNeeded(overworldFolder);
        StaticMixinHelper.convertingMapFormat = false;
        this.setUserMessage("menu.loadingLevel");

        if (!getAllowNether()) {
            SpongeImpl.getLogger().warn("Multi-world capability has been disabled via [allow-nether] in [server.properties]. All "
                    + "dimensions besides [{}] will be skipped.", overworldFolder);
        } else {
            DimensionManager.loadAllWorlds(worldName, seed, type, generatorOptions);

            this.getPlayerList().setPlayerManager(new WorldServer[]{DimensionManager.getWorldByDimensionId(0).get()});
            this.setDifficultyForAllWorlds(this.getDifficulty());
            this.initialWorldChunkLoad();
        }
    }

    /**
     * @author Zidane - March 13th, 2016
     *
     * @reason Sponge has a config option for determining if we'll
     * generate spawn on server start. I enforce that here.
     */
    @Overwrite
    protected void initialWorldChunkLoad() {
        for (WorldServer worldServer: this.worldServers) {
            this.prepareSpawnArea(worldServer);
        }
        this.clearCurrentTask();
    }

    @Override
    public void prepareSpawnArea(WorldServer worldServer) {
        final SpongeConfig<?> activeConfig = SpongeHooks.getActiveConfig(worldServer);

        if (!activeConfig.getConfig().getWorld().getGenerateSpawnOnLoad()) {
            return;
        }

        final CauseTracker causeTracker = ((IMixinWorldServer) worldServer).getCauseTracker();
        causeTracker.switchToPhase(TrackingPhases.WORLD, WorldPhase.State.TERRAIN_GENERATION, PhaseContext.start()
                .add(NamedCause.source(worldServer))
                .addCaptures()
                .complete());
        int i = 0;
        this.setUserMessage("menu.generatingTerrain");
        LOG.info("Preparing start region for level {} ({})", ((IMixinWorldServer) worldServer).getDimensionId(), ((World) worldServer).getName());
        BlockPos blockpos = worldServer.getSpawnPoint();
        long j = MinecraftServer.getCurrentTimeMillis();

        for (int k = -192; k <= 192 && this.isServerRunning(); k += 16) {
            for (int l = -192; l <= 192 && this.isServerRunning(); l += 16) {
                long i1 = MinecraftServer.getCurrentTimeMillis();

                if (i1 - j > 1000L) {
                    this.outputPercentRemaining("Preparing spawn area", i * 100 / 625);
                    j = i1;
                }

                ++i;
                worldServer.getChunkProvider().provideChunk(blockpos.getX() + k >> 4, blockpos.getZ() + l >> 4);
            }
        }

        this.clearCurrentTask();
        causeTracker.completePhase();
    }

    @SuppressWarnings({"rawtypes", "unchecked"})
    @Override
    public Optional<World> loadWorld(UUID uuid) {
        return (Optional) DimensionManager.loadWorld(uuid);
    }

    @SuppressWarnings({"unchecked", "rawtypes"})
    @Override
    public Optional<World> loadWorld(WorldProperties properties) {
        return (Optional) DimensionManager.loadWorld(properties);
    }

    @SuppressWarnings({"unchecked", "rawtypes"})
    @Override
    public Optional<World> loadWorld(String worldName) {
        return (Optional) DimensionManager.loadWorld(worldName);
    }

    @Override
    public WorldProperties createWorldProperties(WorldCreationSettings settings) {
        return DimensionManager.createWorldProperties(settings);
    }

    @Override
    public boolean unloadWorld(World world) {
        return DimensionManager.unloadWorld((WorldServer) world);
    }

    @SuppressWarnings("unchecked")
    @Override
    public Collection<World> getWorlds() {
        return (Collection<World>) (Object) Collections.unmodifiableCollection(DimensionManager.getWorlds());
    }

    @Override
    public Optional<World> getWorld(UUID uniqueId) {
        for (WorldServer worldserver : DimensionManager.getWorlds()) {
            if (((World) worldserver).getUniqueId().equals(uniqueId)) {
                return Optional.of((World) worldserver);
            }
        }
        return Optional.empty();
    }

    @Override
    public Optional<WorldProperties> getDefaultWorld() {
        return DimensionManager.getWorldByDimensionId(0).map(worldServer -> ((World) worldServer).getProperties());
    }

    @Override
    public String getDefaultWorldName() {
        checkState(getFolderName() != null, "Attempt made to grab default world name too early!");
        return getFolderName();
    }

    @Override
    public Collection<WorldProperties> getUnloadedWorlds() {
        try {
            return DimensionManager.getUnloadedWorlds();
        } catch (IOException e) {
            throw new RuntimeException(e);
        }
    }

    @Override
    public Optional<WorldProperties> getWorldProperties(UUID uniqueId) {
        return DimensionManager.getWorldProperties(uniqueId);
    }

    @Override
    public CompletableFuture<Optional<WorldProperties>> copyWorld(WorldProperties worldProperties, String copyName) {
        return DimensionManager.copyWorld(worldProperties, copyName);
    }

    @Override
    public Optional<WorldProperties> renameWorld(WorldProperties worldProperties, String newName) {
        return DimensionManager.renameWorld(worldProperties, newName);
    }

    @Override
    public CompletableFuture<Boolean> deleteWorld(WorldProperties worldProperties) {
        return DimensionManager.deleteWorld(worldProperties);
    }

    @Override
    public boolean saveWorldProperties(WorldProperties properties) {
        return DimensionManager.saveWorldProperties(properties);
    }

    @Override
    public ChunkTicketManager getChunkTicketManager() {
        throw new UnsupportedOperationException();
    }

    @Override
    public GameProfileManager getGameProfileManager() {
        if (this.profileManager == null) {
            this.profileManager = new SpongeProfileManager();
        }
        return this.profileManager;
    }

    @Override
    public Optional<ResourcePack> getDefaultResourcePack() {
        return Optional.ofNullable(this.resourcePack);
    }

    @Inject(method = "setResourcePack(Ljava/lang/String;Ljava/lang/String;)V", at = @At("HEAD") )
    public void onSetResourcePack(String url, String hash, CallbackInfo ci) {
        if (url.length() == 0) {
            this.resourcePack = null;
        } else {
            try {
                this.resourcePack = SpongeResourcePack.create(url, hash);
            } catch (URISyntaxException e) {
                e.printStackTrace();
            }
        }
    }

    @Override
    public void setSaveEnabled(boolean enabled) {
        this.enableSaving = enabled;
    }

    @Inject(method = "saveAllWorlds(Z)V", at = @At("HEAD"), cancellable = true)
    private void onSaveWorlds(boolean dontLog, CallbackInfo ci) {
        if (!this.enableSaving) {
            ci.cancel();
        }
    }

    @Override
    public Optional<Scoreboard> getServerScoreboard() {
        return DimensionManager.getWorldByDimensionId(0).map(worldServer -> (Scoreboard) worldServer.getScoreboard());
    }

    private void onTabCompleteChat(ICommandSender sender, String input, CallbackInfoReturnable<List<String>> cir, List<String> completions) {
        TabCompleteEvent.Chat event = SpongeEventFactory.createTabCompleteEventChat(Cause.source(sender).build(),
                ImmutableList.copyOf(completions), completions, input);
        Sponge.getEventManager().post(event);
        if (event.isCancelled()) {
            cir.setReturnValue(new ArrayList<>());
        } else {
            cir.setReturnValue(event.getTabCompletions());
        }
    }

    @Surrogate
    private void onTabCompleteChat(ICommandSender sender, String input, BlockPos pos, boolean p_184104_4_, CallbackInfoReturnable<List<String>> cir,
            List<String> list, boolean flag, boolean flag1, List<String> list1) {
        onTabCompleteChat(sender, input, cir, list);
    }

    @Inject(method = "getTabCompletions", at = @At(value = "RETURN", ordinal = 1), cancellable = true, locals = LocalCapture.CAPTURE_FAILHARD)
    private void onTabCompleteChat(ICommandSender sender, String input, BlockPos pos, boolean p_184104_4_, CallbackInfoReturnable<List<String>> cir,
            List<String> list, String[] a, String b, String[] c, int d, int e) {
        onTabCompleteChat(sender, input, cir, list);
    }

    @Override
    public String toString() {
        return getClass().getSimpleName();
    }

    @Inject(method = "tick", at = @At(value = "RETURN"))
    public void onServerTick(CallbackInfo ci) {
        int lastAnimTick = StaticMixinHelper.lastAnimationPacketTick;
        int lastPrimaryTick = StaticMixinHelper.lastPrimaryPacketTick;
        int lastSecondaryTick = StaticMixinHelper.lastSecondaryPacketTick;
        EntityPlayerMP player = StaticMixinHelper.lastAnimationPlayer;
        if (player != null && lastAnimTick != lastPrimaryTick && lastAnimTick != lastSecondaryTick && lastAnimTick != 0 && lastAnimTick - lastPrimaryTick > 3 && lastAnimTick - lastSecondaryTick > 3) {
<<<<<<< HEAD
            InteractBlockEvent.Primary event = SpongeEventFactory.createInteractBlockEventPrimaryMainHand(Cause.of(NamedCause.owner(player)), Optional.empty(), BlockSnapshot.NONE, Direction.NONE);
=======
            InteractBlockEvent.Primary event = SpongeEventFactory.createInteractBlockEventPrimary(Cause.of(NamedCause.source(player)), Optional.empty(), BlockSnapshot.NONE, Direction.NONE);
>>>>>>> 51785d84
            Sponge.getEventManager().post(event);
        }
        StaticMixinHelper.lastAnimationPacketTick = 0;
    }

    private int dimensionId;

    @Redirect(method = "addServerStatsToSnooper", at = @At(value = "FIELD", target = "Lnet/minecraft/world/WorldServer;provider:Lnet/minecraft/world/WorldProvider;", opcode = Opcodes.GETFIELD))
    private WorldProvider onGetWorldProviderForSnooper(WorldServer world) {
        if (world instanceof IMixinWorldServer) {
            this.dimensionId = ((IMixinWorldServer) world).getDimensionId();
        } else {
            this.dimensionId = world.provider.getDimensionType().getId();
        }
        return world.provider;
    }

    @ModifyArg(method = "addServerStatsToSnooper", at = @At(value = "INVOKE", target = "Ljava/lang/Integer;valueOf(I)Ljava/lang/Integer;", ordinal = 5))
    private int onValueOfInteger(int dimensionId) {
        return this.dimensionId;
    }
}<|MERGE_RESOLUTION|>--- conflicted
+++ resolved
@@ -557,11 +557,7 @@
         int lastSecondaryTick = StaticMixinHelper.lastSecondaryPacketTick;
         EntityPlayerMP player = StaticMixinHelper.lastAnimationPlayer;
         if (player != null && lastAnimTick != lastPrimaryTick && lastAnimTick != lastSecondaryTick && lastAnimTick != 0 && lastAnimTick - lastPrimaryTick > 3 && lastAnimTick - lastSecondaryTick > 3) {
-<<<<<<< HEAD
-            InteractBlockEvent.Primary event = SpongeEventFactory.createInteractBlockEventPrimaryMainHand(Cause.of(NamedCause.owner(player)), Optional.empty(), BlockSnapshot.NONE, Direction.NONE);
-=======
-            InteractBlockEvent.Primary event = SpongeEventFactory.createInteractBlockEventPrimary(Cause.of(NamedCause.source(player)), Optional.empty(), BlockSnapshot.NONE, Direction.NONE);
->>>>>>> 51785d84
+            InteractBlockEvent.Primary event = SpongeEventFactory.createInteractBlockEventPrimaryMainHand(Cause.of(NamedCause.source(player)), Optional.empty(), BlockSnapshot.NONE, Direction.NONE);
             Sponge.getEventManager().post(event);
         }
         StaticMixinHelper.lastAnimationPacketTick = 0;
