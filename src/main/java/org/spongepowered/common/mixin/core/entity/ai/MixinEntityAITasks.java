--- conflicted
+++ resolved
@@ -145,13 +145,8 @@
      * @param base
      * @return
      */
-<<<<<<< HEAD
-    @Redirect(method = "addTask", at = @At(value = "INVOKE", target =  "Ljava/util/Set;add(Ljava/lang/Object;)Z"))
+    @Redirect(method = "addTask", at = @At(value = "INVOKE", target =  "Ljava/util/Set;add(Ljava/lang/Object;)Z", remap = false))
     private boolean onAddEntityTask(Set<EntityAITasks.EntityAITaskEntry> set, Object entry, int priority, EntityAIBase base) {
-=======
-    @Redirect(method = "addTask", at = @At(value = "INVOKE", target =  "Ljava/util/List;add(Ljava/lang/Object;)Z", remap = false))
-    private boolean onAddEntityTask(List<EntityAITasks.EntityAITaskEntry> list, Object entry, int priority, EntityAIBase base) {
->>>>>>> 78eeb278
         ((IMixinEntityAIBase) base).setGoal((Goal<?>) this);
         if (((IMixinEntity) this.owner).isInConstructPhase()) {
             // Event is fired in firePostConstructEvents
@@ -207,25 +202,15 @@
             final EntityAITasks.EntityAITaskEntry entityaitaskentry = (EntityAITasks.EntityAITaskEntry)iterator.next();
             final EntityAIBase otherAiBase = entityaitaskentry.action;
 
-<<<<<<< HEAD
             // Sponge start
-=======
-            // Sponge Start - check equals, not instance equality
-            // if (entityaibase == task) {
->>>>>>> 78eeb278
             if (otherAiBase.equals(aiBase)) {
                 final AITaskEvent.Remove event = SpongeEventFactory.createAITaskEventRemove(Cause.of(NamedCause.source(Sponge.getGame())),
                     (Goal) this, (Agent) this.owner, (AITask) otherAiBase, entityaitaskentry.priority);
                 SpongeImpl.postEvent(event);
                 if (!event.isCancelled()) {
-<<<<<<< HEAD
 
                     if (entityaitaskentry.field_188524_c) {
                         entityaitaskentry.field_188524_c = false;
-=======
-                    // Sponge End
-                    if (this.executingTaskEntries.contains(entityaitaskentry)) {
->>>>>>> 78eeb278
                         otherAiBase.resetTask();
                         this.executingTaskEntries.remove(entityaitaskentry);
                     }
