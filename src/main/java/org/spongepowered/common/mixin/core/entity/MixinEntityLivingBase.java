--- conflicted
+++ resolved
@@ -139,12 +139,13 @@
     @Shadow public abstract IAttributeInstance getEntityAttribute(IAttribute attribute);
     @Shadow public abstract ItemStack getItemStackFromSlot(EntityEquipmentSlot slotIn);
     @Shadow protected abstract void applyEntityAttributes();
-<<<<<<< HEAD
     @Shadow protected abstract void playHurtSound(net.minecraft.util.DamageSource p_184581_1_);
     @Shadow protected abstract boolean canBlockDamageSource(DamageSource p_184583_1_);
     @Shadow protected abstract void damageShield(float p_184590_1_);
     @Shadow public abstract void setActiveHand(EnumHand hand);
-    @Shadow public abstract ItemStack getHeldItem(EnumHand hand);
+    @Shadow @Nullable public abstract ItemStack getHeldItem(EnumHand hand);
+    @Shadow public abstract void setHeldItem(EnumHand hand, @Nullable ItemStack stack);
+    @Shadow @Nullable public abstract ItemStack getHeldItemMainhand();
     @Shadow public abstract boolean isHandActive();
     @Shadow protected abstract void onDeathUpdate();
     @Shadow public abstract void onDeath(DamageSource cause);
@@ -153,10 +154,8 @@
     @Shadow public abstract void setAbsorptionAmount(float amount);
     @Shadow public abstract float getAbsorptionAmount();
     @Shadow public abstract CombatTracker getCombatTracker();
-=======
     @Shadow public abstract void setSprinting(boolean sprinting);
     @Shadow public abstract boolean isOnLadder();
->>>>>>> 36f8d415
 
     @Override
     public Vector3d getHeadRotation() {
