--- conflicted
+++ resolved
@@ -114,10 +114,6 @@
 import org.spongepowered.common.interfaces.IMixinEntityPlayerMP;
 import org.spongepowered.common.interfaces.data.IMixinCustomDataHolder;
 import org.spongepowered.common.interfaces.entity.IMixinEntity;
-<<<<<<< HEAD
-=======
-import org.spongepowered.common.interfaces.world.IMixinWorld;
->>>>>>> 962a1f1d
 import org.spongepowered.common.interfaces.entity.IMixinGriefer;
 import org.spongepowered.common.interfaces.world.IMixinWorld;
 import org.spongepowered.common.interfaces.world.IMixinWorldProvider;
@@ -187,8 +183,11 @@
     @Shadow public int fireResistance;
     @Shadow public int fire;
     @Shadow public int dimension;
+    @Shadow public net.minecraft.entity.Entity riddenByEntity;
+    @Shadow public net.minecraft.entity.Entity ridingEntity;
     @Shadow protected Random rand;
     @Shadow public abstract void setPosition(double x, double y, double z);
+    @Shadow public abstract void mountEntity(net.minecraft.entity.Entity entityIn);
     @Shadow public abstract void setDead();
     @Shadow public abstract void setFlag(int flag, boolean data);
     @Shadow public abstract boolean getFlag(int flag);
@@ -696,6 +695,7 @@
     }
 
     // for sponge internal use only
+    @SuppressWarnings("unchecked")
     public boolean teleportEntity(net.minecraft.entity.Entity entity, Location<World> location, int currentDim, int targetDim, boolean forced) {
         MinecraftServer mcServer = entity.getEntityWorld().getMinecraftServer();
         final WorldServer fromWorld = mcServer.worldServerForDimension(currentDim);
@@ -1020,26 +1020,7 @@
             return;
         }
 
-<<<<<<< HEAD
-        Cause cause = Cause.of(NamedCause.of(NamedCause.PHYSICAL, entity));
-        if (entity instanceof EntityPlayer) {
-            StaticMixinHelper.collidePlayer = (EntityPlayerMP) entity;
-        } else {
-            IMixinEntity spongeEntity = (IMixinEntity) entity;
-            Optional<User> user = spongeEntity.getTrackedPlayer(NbtDataUtil.SPONGE_ENTITY_CREATOR);
-            if (user.isPresent()) {
-                cause = cause.with(NamedCause.owner(user.get()));
-            }
-        }
-
-        // TODO: Add target side support
-        CollideBlockEvent event = SpongeEventFactory.createCollideBlockEvent(cause, (BlockState) world.getBlockState(pos), new Location<World>((World) world, VecHelper.toVector3i(pos)), Direction.NONE);
-        SpongeImpl.postEvent(event);
-
-        if (!event.isCancelled()) {
-=======
         if (!SpongeCommonEventFactory.handleCollideBlockEvent(block, world, pos, world.getBlockState(pos), entity, Direction.NONE)) {
->>>>>>> 962a1f1d
             block.onEntityCollidedWithBlock(world, pos, entity);
         }
     }
@@ -1051,26 +1032,7 @@
             return;
         }
 
-<<<<<<< HEAD
-        Cause cause = Cause.of(NamedCause.of(NamedCause.PHYSICAL, entity));
-        if (entity instanceof EntityPlayer) {
-            StaticMixinHelper.collidePlayer = (EntityPlayerMP) entity;
-        } else {
-            IMixinEntity spongeEntity = (IMixinEntity) entity;
-            Optional<User> user = spongeEntity.getTrackedPlayer(NbtDataUtil.SPONGE_ENTITY_CREATOR);
-            if (user.isPresent()) {
-                cause = cause.with(NamedCause.owner(user.get()));
-            }
-        }
-
-        // TODO: Add target side support
-        CollideBlockEvent event = SpongeEventFactory.createCollideBlockEvent(cause, (BlockState) state, new Location<World>((World) world, VecHelper.toVector3i(pos)), Direction.NONE);
-        SpongeImpl.postEvent(event);
-
-        if (!event.isCancelled()) {
-=======
         if (!SpongeCommonEventFactory.handleCollideBlockEvent(block, world, pos, state, entity, Direction.NONE)) {
->>>>>>> 962a1f1d
             block.onEntityCollidedWithBlock(world, pos, state, entity);
         }
     }
@@ -1082,18 +1044,7 @@
             return;
         }
 
-<<<<<<< HEAD
-        if (entity instanceof EntityPlayer) {
-            StaticMixinHelper.collidePlayer = (EntityPlayerMP) entity;
-        }
-
-        CollideBlockEvent event = SpongeEventFactory.createCollideBlockEvent(Cause.of(NamedCause.of(NamedCause.PHYSICAL, entity)), (BlockState) world.getBlockState(pos), new Location<World>((World) world, VecHelper.toVector3i(pos)), Direction.UP);
-        SpongeImpl.postEvent(event);
-
-        if (!event.isCancelled()) {
-=======
         if (!SpongeCommonEventFactory.handleCollideBlockEvent(block, world, pos, world.getBlockState(pos), entity, Direction.UP)) {
->>>>>>> 962a1f1d
             block.onFallenUpon(world, pos, entity, fallDistance);
         }
     }
