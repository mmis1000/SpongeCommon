/*
 * This file is part of Sponge, licensed under the MIT License (MIT).
 *
 * Copyright (c) SpongePowered <https://www.spongepowered.org>
 * Copyright (c) contributors
 *
 * Permission is hereby granted, free of charge, to any person obtaining a copy
 * of this software and associated documentation files (the "Software"), to deal
 * in the Software without restriction, including without limitation the rights
 * to use, copy, modify, merge, publish, distribute, sublicense, and/or sell
 * copies of the Software, and to permit persons to whom the Software is
 * furnished to do so, subject to the following conditions:
 *
 * The above copyright notice and this permission notice shall be included in
 * all copies or substantial portions of the Software.
 *
 * THE SOFTWARE IS PROVIDED "AS IS", WITHOUT WARRANTY OF ANY KIND, EXPRESS OR
 * IMPLIED, INCLUDING BUT NOT LIMITED TO THE WARRANTIES OF MERCHANTABILITY,
 * FITNESS FOR A PARTICULAR PURPOSE AND NONINFRINGEMENT. IN NO EVENT SHALL THE
 * AUTHORS OR COPYRIGHT HOLDERS BE LIABLE FOR ANY CLAIM, DAMAGES OR OTHER
 * LIABILITY, WHETHER IN AN ACTION OF CONTRACT, TORT OR OTHERWISE, ARISING FROM,
 * OUT OF OR IN CONNECTION WITH THE SOFTWARE OR THE USE OR OTHER DEALINGS IN
 * THE SOFTWARE.
 */
package org.spongepowered.common.mixin.core.entity;

import static com.google.common.base.Preconditions.checkNotNull;
import static com.google.common.base.Preconditions.checkState;

import co.aikar.timings.SpongeTimings;
import co.aikar.timings.Timing;
import com.flowpowered.math.vector.Vector3d;
import com.google.common.collect.ImmutableList;
import com.google.common.collect.Lists;
import net.minecraft.block.Block;
import net.minecraft.block.material.Material;
import net.minecraft.block.state.IBlockState;
import net.minecraft.entity.EntityList;
import net.minecraft.entity.EntityLivingBase;
import net.minecraft.entity.EntityTracker;
import net.minecraft.entity.EntityTrackerEntry;
import net.minecraft.entity.player.EntityPlayerMP;
import net.minecraft.init.Blocks;
import net.minecraft.item.Item;
import net.minecraft.item.ItemStack;
import net.minecraft.nbt.NBTTagCompound;
import net.minecraft.nbt.NBTTagList;
import net.minecraft.network.Packet;
import net.minecraft.network.datasync.EntityDataManager;
import net.minecraft.network.play.server.SPacketDestroyEntities;
import net.minecraft.network.play.server.SPacketPlayerListItem;
import net.minecraft.network.play.server.SPacketPlayerPosLook;
import net.minecraft.util.DamageSource;
import net.minecraft.util.EnumParticleTypes;
import net.minecraft.util.SoundCategory;
import net.minecraft.util.SoundEvent;
import net.minecraft.util.math.AxisAlignedBB;
import net.minecraft.util.math.BlockPos;
import net.minecraft.world.WorldServer;
import org.spongepowered.api.block.BlockState;
import org.spongepowered.api.data.DataContainer;
import org.spongepowered.api.data.DataTransactionResult;
import org.spongepowered.api.data.DataView;
import org.spongepowered.api.data.MemoryDataContainer;
import org.spongepowered.api.data.Queries;
import org.spongepowered.api.data.key.Keys;
import org.spongepowered.api.data.manipulator.DataManipulator;
import org.spongepowered.api.data.manipulator.mutable.entity.IgniteableData;
import org.spongepowered.api.data.manipulator.mutable.entity.VehicleData;
import org.spongepowered.api.data.persistence.InvalidDataException;
import org.spongepowered.api.entity.Entity;
import org.spongepowered.api.entity.EntitySnapshot;
import org.spongepowered.api.entity.EntityType;
import org.spongepowered.api.entity.EntityTypes;
import org.spongepowered.api.entity.Transform;
import org.spongepowered.api.entity.living.player.Player;
import org.spongepowered.api.entity.living.player.User;
import org.spongepowered.api.event.SpongeEventFactory;
import org.spongepowered.api.event.cause.Cause;
import org.spongepowered.api.event.cause.NamedCause;
import org.spongepowered.api.event.cause.entity.spawn.EntitySpawnCause;
import org.spongepowered.api.event.cause.entity.spawn.SpawnCause;
import org.spongepowered.api.event.cause.entity.spawn.SpawnTypes;
import org.spongepowered.api.event.entity.ConstructEntityEvent;
import org.spongepowered.api.event.entity.DisplaceEntityEvent;
import org.spongepowered.api.event.item.inventory.DropItemEvent;
import org.spongepowered.api.item.inventory.ItemStackSnapshot;
import org.spongepowered.api.text.Text;
import org.spongepowered.api.text.translation.Translation;
import org.spongepowered.api.util.Direction;
import org.spongepowered.api.util.RelativePositions;
import org.spongepowered.api.world.Location;
import org.spongepowered.api.world.World;
import org.spongepowered.asm.lib.Opcodes;
import org.spongepowered.asm.mixin.Implements;
import org.spongepowered.asm.mixin.Interface;
import org.spongepowered.asm.mixin.Intrinsic;
import org.spongepowered.asm.mixin.Mixin;
import org.spongepowered.asm.mixin.Shadow;
import org.spongepowered.asm.mixin.injection.At;
import org.spongepowered.asm.mixin.injection.Inject;
import org.spongepowered.asm.mixin.injection.ModifyArg;
import org.spongepowered.asm.mixin.injection.Redirect;
import org.spongepowered.asm.mixin.injection.callback.CallbackInfo;
import org.spongepowered.asm.mixin.injection.callback.CallbackInfoReturnable;
import org.spongepowered.common.SpongeImpl;
import org.spongepowered.common.data.persistence.NbtTranslator;
import org.spongepowered.common.data.util.DataQueries;
import org.spongepowered.common.data.util.DataUtil;
import org.spongepowered.common.data.util.NbtDataUtil;
import org.spongepowered.common.data.value.immutable.ImmutableSpongeListValue;
import org.spongepowered.common.data.value.immutable.ImmutableSpongeValue;
import org.spongepowered.common.entity.EntityUtil;
import org.spongepowered.common.entity.SpongeEntitySnapshotBuilder;
import org.spongepowered.common.event.SpongeCommonEventFactory;
import org.spongepowered.common.event.damage.DamageEventHandler;
import org.spongepowered.common.event.damage.MinecraftBlockDamageSource;
import org.spongepowered.common.interfaces.data.IMixinCustomDataHolder;
import org.spongepowered.common.interfaces.entity.IMixinEntity;
import org.spongepowered.common.interfaces.entity.IMixinGriefer;
import org.spongepowered.common.interfaces.world.IMixinWorldServer;
import org.spongepowered.common.text.SpongeTexts;
import org.spongepowered.common.util.SpongeHooks;

import java.util.ArrayList;
import java.util.Collection;
import java.util.EnumSet;
import java.util.List;
import java.util.Optional;
import java.util.Random;
import java.util.Set;
import java.util.UUID;
import java.util.stream.Collectors;

import javax.annotation.Nullable;

@Mixin(net.minecraft.entity.Entity.class)
@Implements(@Interface(iface = Entity.class, prefix = "entity$"))
public abstract class MixinEntity implements IMixinEntity {

    private static final String LAVA_DAMAGESOURCE_FIELD = "Lnet/minecraft/util/DamageSource;lava:Lnet/minecraft/util/DamageSource;";
    private static final String ATTACK_ENTITY_FROM_METHOD = "Lnet/minecraft/entity/Entity;attackEntityFrom(Lnet/minecraft/util/DamageSource;F)Z";
    private static final String FIRE_DAMAGESOURCE_FIELD = "Lnet/minecraft/util/DamageSource;inFire:Lnet/minecraft/util/DamageSource;";
    private static final String WORLD_SPAWN_PARTICLE = "Lnet/minecraft/world/World;spawnParticle(Lnet/minecraft/util/EnumParticleTypes;DDDDDD[I)V";
    private static final String
            ENTITY_ITEM_INIT =
            "Lnet/minecraft/entity/item/EntityItem;<init>(Lnet/minecraft/world/World;DDDLnet/minecraft/item/ItemStack;)V";
    // @formatter:off
    private EntityType entityType = SpongeImpl.getRegistry().getTranslated(this.getClass(), EntityType.class);
    private boolean teleporting;
    private net.minecraft.entity.Entity teleportVehicle;
    private float origWidth;
    private float origHeight;
    @Nullable private DamageSource originalLava;
    protected boolean isConstructing = true;
    @Nullable private Text displayName;
    protected DamageSource lastDamageSource;
    protected Cause destructCause;
    private BlockState currentCollidingBlock;
    private BlockPos lastCollidedBlockPos;
    private final boolean isVanilla = getClass().getName().startsWith("net.minecraft.");
    private Timing timing;

    @Shadow private UUID entityUniqueID;
    @Shadow public net.minecraft.world.World worldObj;
    @Shadow public double posX;
    @Shadow public double posY;
    @Shadow public double posZ;
    @Shadow public double motionX;
    @Shadow public double motionY;
    @Shadow public double motionZ;
    @Shadow public boolean velocityChanged;
    @Shadow public double prevPosX;
    @Shadow public double prevPosY;
    @Shadow public double prevPosZ;
    @Shadow public float rotationYaw;
    @Shadow public float rotationPitch;
    @Shadow public float width;
    @Shadow public float height;
    @Shadow public float fallDistance;
    @Shadow public boolean isDead;
    @Shadow public boolean onGround;
    @Shadow public boolean inWater;
    @Shadow protected boolean isImmuneToFire;
    @Shadow public int hurtResistantTime;
    @Shadow public int fireResistance;
    @Shadow public int fire;
    @Shadow public int dimension;
    @Shadow protected Random rand;
    @Shadow public float prevDistanceWalkedModified;
    @Shadow public float distanceWalkedModified;
    @Shadow protected EntityDataManager dataManager;

    @Shadow public abstract void setPosition(double x, double y, double z);
    @Shadow public abstract void setDead();
    @Shadow public abstract void setFlag(int flag, boolean data);
    @Shadow public abstract boolean getFlag(int flag);
    @Shadow public abstract int getAir();
    @Shadow public abstract void setAir(int air);
    @Shadow public abstract float getEyeHeight();
    @Shadow public abstract String getCustomNameTag();
    @Shadow public abstract void setCustomNameTag(String name);
    @Shadow public abstract UUID getUniqueID();
    @Shadow public abstract AxisAlignedBB getEntityBoundingBox();
    @Shadow protected abstract boolean getAlwaysRenderNameTag();
    @Shadow protected abstract void setAlwaysRenderNameTag(boolean visible);
    @Shadow public abstract void setFire(int seconds);
    @Shadow public abstract NBTTagCompound writeToNBT(NBTTagCompound compound);
    @Shadow public abstract boolean attackEntityFrom(DamageSource source, float amount);
    @Shadow protected abstract void shadow$setRotation(float yaw, float pitch);
    @Shadow public abstract void setSize(float width, float height);
    @Shadow public abstract boolean isSilent();
    @Shadow public abstract int getEntityId();
    @Shadow public abstract boolean isBeingRidden();
    @Shadow public abstract SoundCategory getSoundCategory();
    @Shadow public abstract List<net.minecraft.entity.Entity> shadow$getPassengers();
    @Shadow public abstract net.minecraft.entity.Entity getLowestRidingEntity();
    @Shadow public abstract net.minecraft.entity.Entity getRidingEntity();
    @Shadow public abstract void dismountRidingEntity();
    @Shadow public abstract void playSound(SoundEvent soundIn, float volume, float pitch);
    @Shadow public abstract boolean isEntityInvulnerable(DamageSource source);
    @Shadow public abstract boolean isSprinting();
    @Shadow public abstract boolean isInWater();
    @Shadow public abstract boolean isRiding();
    @Shadow public abstract void applyEnchantments(EntityLivingBase entityLivingBaseIn, net.minecraft.entity.Entity entityIn);
<<<<<<< HEAD
    @Shadow public abstract boolean isOnSameTeam(net.minecraft.entity.Entity entityIn);
    @Shadow public abstract double getDistanceSqToEntity(net.minecraft.entity.Entity entityIn);
=======
    @Shadow public abstract void addToPlayerScore(net.minecraft.entity.Entity entityIn, int amount);
    @Shadow public abstract void setLocationAndAngles(double x, double y, double z, float yaw, float pitch);

>>>>>>> 6b16f46f

    // @formatter:on

    @Redirect(method = "<init>", at = @At(value = "FIELD", target = "Lnet/minecraft/entity/Entity;dimension:I", opcode = Opcodes.PUTFIELD))
    private void onSet(net.minecraft.entity.Entity self, int dimensionId, net.minecraft.world.World worldIn) {
        if (worldIn instanceof IMixinWorldServer) {
            self.dimension = ((IMixinWorldServer) worldIn).getDimensionId();
        } else {
            self.dimension = dimensionId;
        }
    }

    @Override
    public boolean isInConstructPhase() {
        return this.isConstructing;
    }

    @Override
    public void firePostConstructEvents() {
        this.isConstructing = false;
    }

    @Inject(method = "setSize", at = @At("RETURN"))
    public void onSetSize(float width, float height, CallbackInfo ci) {
        if (this.origWidth == 0 || this.origHeight == 0) {
            this.origWidth = this.width;
            this.origHeight = this.height;
        }
    }

    @Inject(method = "moveEntity(DDD)V", at = @At("HEAD"), cancellable = true)
    public void onMoveEntity(double x, double y, double z, CallbackInfo ci) {
        if (!this.worldObj.isRemote && !SpongeHooks.checkEntitySpeed(((net.minecraft.entity.Entity) (Object) this), x, y, z)) {
            ci.cancel();
        }
    }

    @Inject(method = "setOnFireFromLava()V", at = @At(value = "FIELD", target = LAVA_DAMAGESOURCE_FIELD, opcode = Opcodes.GETSTATIC))
    public void preSetOnFire(CallbackInfo callbackInfo) {
        if (!this.worldObj.isRemote) {
            this.originalLava = DamageSource.lava;
            AxisAlignedBB bb = this.getEntityBoundingBox().expand(-0.10000000149011612D, -0.4000000059604645D, -0.10000000149011612D);
            Location<World> location = DamageEventHandler.findFirstMatchingBlock((net.minecraft.entity.Entity) (Object) this, bb, block ->
                block.getBlock().getMaterial(block) == Material.LAVA);
            DamageSource.lava = new MinecraftBlockDamageSource("lava", location).setFireDamage();
        }
    }

    @Inject(method = "setOnFireFromLava()V", at = @At(value = "INVOKE_ASSIGN", target = ATTACK_ENTITY_FROM_METHOD))
    public void postSetOnFire(CallbackInfo callbackInfo) {
        if (!this.worldObj.isRemote) {
            if (this.originalLava == null) {
                SpongeImpl.getLogger().error("Original lava is null!");
                Thread.dumpStack();
            }
            DamageSource.lava = this.originalLava;
        }
    }

    private DamageSource originalInFire;

    @Inject(method = "dealFireDamage", at = @At(value = "FIELD", target = FIRE_DAMAGESOURCE_FIELD, opcode = Opcodes.GETSTATIC))
    public void preFire(CallbackInfo callbackInfo) {
        // Sponge Start - Find the fire block!
        if (!this.worldObj.isRemote) {
            this.originalInFire = DamageSource.inFire;
            AxisAlignedBB bb = this.getEntityBoundingBox().expand(-0.001D, -0.001D, -0.001D);
            Location<World> location = DamageEventHandler.findFirstMatchingBlock((net.minecraft.entity.Entity) (Object) this, bb, block ->
                block.getBlock() == Blocks.FIRE || block.getBlock() == Blocks.FLOWING_LAVA || block.getBlock() == Blocks.LAVA);
            DamageSource.inFire = new MinecraftBlockDamageSource("inFire", location).setFireDamage();
        }
    }

    @Inject(method = "dealFireDamage", at = @At(value = "INVOKE_ASSIGN", target = ATTACK_ENTITY_FROM_METHOD))
    public void postDealFireDamage(CallbackInfo callbackInfo) {
        if (!this.worldObj.isRemote) {
            if (this.originalInFire == null) {
                SpongeImpl.getLogger().error("Original fire is null!");
                Thread.dumpStack();
            }
            DamageSource.inFire = this.originalInFire;
        }
    }

    @Override
    public void supplyVanillaManipulators(List<DataManipulator<?, ?>> manipulators) {
        Optional<VehicleData> vehicleData = get(VehicleData.class);
        if (vehicleData.isPresent()) {
            manipulators.add(vehicleData.get());
        }
        if (this.fire > 0) {
            manipulators.add(get(IgniteableData.class).get());
        }
    }

    @Override
    public EntitySnapshot createSnapshot() {
        return new SpongeEntitySnapshotBuilder().from(this).build();
    }

    @Override
    public Random getRandom() {
        return this.rand;
    }

    public Vector3d getPosition() {
        return new Vector3d(this.posX, this.posY, this.posZ);
    }

    @Override
    public Location<World> getLocation() {
        return new Location<>((World) this.worldObj, getPosition());
    }

    @Override
<<<<<<< HEAD
    public void setLocation(Location<World> location) {
        checkNotNull(location, "The location was null!");
        checkState(location.getExtent().isLoaded(), "World is no longer loaded!");
        checkState(!isRemoved(), "Trying to set location of removed entity!");
        final net.minecraft.entity.Entity thisEntity = (net.minecraft.entity.Entity) (Object) this;
        final List<net.minecraft.entity.Entity> passengers = thisEntity.getPassengers();

        if (thisEntity instanceof EntityPlayerMP) {
            // Close open containers
            if (((EntityPlayerMP) thisEntity).openContainer != ((EntityPlayerMP) thisEntity).inventoryContainer) {
                ((EntityPlayerMP) thisEntity).closeContainer();
=======
    public boolean setLocationSafely(Location<World> location) {
        TeleportHelper teleportHelper = SpongeImpl.getGame().getTeleportHelper();
        Optional<Location<World>> safeLocation = teleportHelper.getSafeLocation(location);
        if (!safeLocation.isPresent()) {
            return false;
        }

        return setLocation(safeLocation.get());
    }

    @Override
    public boolean setLocationAndRotation(Location<World> location, Vector3d rotation) {
        boolean result = setLocation(location);
        if (result) {
            setRotation(rotation);
            return true;
        }

        return false;
    }

    @Override
    public boolean setLocationAndRotationSafely(Location<World> location, Vector3d rotation) {
        TeleportHelper teleportHelper = SpongeImpl.getGame().getTeleportHelper();
        Optional<Location<World>> safeLocation = teleportHelper.getSafeLocation(location);
        if (!safeLocation.isPresent()) {
            return false;
        }

        boolean relocated = setLocation(safeLocation.get());
        setRotation(rotation);
        return relocated;
    }

    @Override
    public boolean setLocationAndRotationSafely(Location<World> location, Vector3d rotation, EnumSet<RelativePositions> relativePositions) {
        TeleportHelper teleportHelper = SpongeImpl.getGame().getTeleportHelper();
        Optional<Location<World>> safeLocation = teleportHelper.getSafeLocation(location);
        if (!safeLocation.isPresent()) {
            return false;
        }

        return setLocationAndRotation(safeLocation.get(), rotation, relativePositions);
    }

    public boolean setLocation(Location<World> location) {
        checkNotNull(location, "The location was null!");
        if (isRemoved()) {
            return false;
        }

        DisplaceEntityEvent.Teleport event = SpongeCommonEventFactory.handleDisplaceEntityTeleportEvent(this.mcEntity, location);
        if (event.isCancelled()) {
            return false;
        } else {
            this.setLocationAndAngles(event.getToTransform());
        }

        // detach passengers
        net.minecraft.entity.Entity passenger = this.mcEntity.riddenByEntity;
        ArrayDeque<net.minecraft.entity.Entity> passengers = new ArrayDeque<>();
        while (passenger != null) {
            if (passenger instanceof EntityPlayerMP && !this.worldObj.isRemote) {
                ((EntityPlayerMP) passenger).mountEntity(null);
            }
            net.minecraft.entity.Entity nextPassenger = null;
            if (passenger.riddenByEntity != null) {
                nextPassenger = passenger.riddenByEntity;
                this.riddenByEntity.mountEntity(null);
>>>>>>> 6b16f46f
            }
        }

<<<<<<< HEAD
        if (!location.getExtent().getUniqueId().equals(((World) this.worldObj).getUniqueId())) {
            EntityUtil.changeWorld((net.minecraft.entity.Entity) (Object) this, getTransform().setLocation(location));
        } else {
            if (thisEntity instanceof EntityPlayerMP && ((EntityPlayerMP) thisEntity).connection != null) {
                ((EntityPlayerMP) thisEntity).connection.setPlayerLocation(location.getX(), location.getY(), location.getZ(),
                        thisEntity.rotationYaw, thisEntity.rotationPitch);
=======
        net.minecraft.world.World nmsWorld = null;
        if (location.getExtent().getUniqueId() != ((World) this.worldObj).getUniqueId()) {
            nmsWorld = (net.minecraft.world.World) location.getExtent();
            if (this.mcEntity instanceof EntityPlayerMP) {
                // Close open containers
                if (((EntityPlayerMP) this.mcEntity).openContainer != ((EntityPlayerMP) this.mcEntity).inventoryContainer) {
                    ((EntityPlayerMP) this.mcEntity).closeContainer();
                }
            }
            teleportEntity(this.mcEntity, location, this.mcEntity.dimension, nmsWorld.provider.getDimensionId());
        } else {
            if (this.mcEntity instanceof EntityPlayerMP && ((EntityPlayerMP) this.mcEntity).playerNetServerHandler != null) {
                ((EntityPlayerMP) this.mcEntity).playerNetServerHandler
                    .setPlayerLocation(location.getPosition().getX(), location.getPosition().getY(), location.getPosition().getZ(),
                            this.mcEntity.rotationYaw, this.mcEntity.rotationPitch);
>>>>>>> 6b16f46f
            } else {
                setPosition(location.getPosition().getX(), location.getPosition().getY(), location.getPosition().getZ());
            }
        }

<<<<<<< HEAD
        // Re-attach passengers
        for (net.minecraft.entity.Entity passenger : passengers) {
            passenger.startRiding(thisEntity, true);
=======
        // re-attach passengers
        net.minecraft.entity.Entity lastPassenger = this.mcEntity;
        while (!passengers.isEmpty()) {
            net.minecraft.entity.Entity passengerEntity = passengers.remove();
            if (nmsWorld != null) {
                teleportEntity(passengerEntity, location, passengerEntity.dimension, nmsWorld.provider.getDimensionId());
            }

            if (passengerEntity instanceof EntityPlayerMP && !this.worldObj.isRemote) {
                // The actual mount is handled in our event as mounting must be set after client fully loads.
                ((IMixinEntity) passengerEntity).setIsTeleporting(true);
                ((IMixinEntity) passengerEntity).setTeleportVehicle(lastPassenger);
            } else {
                passengerEntity.mountEntity(lastPassenger);
            }
            lastPassenger = passengerEntity;
>>>>>>> 6b16f46f
        }
    }

    // always use these methods internally when setting locations from a transform or location
    // to avoid firing a DisplaceEntityEvent.Teleport
    @Override
    public void setLocationAndAngles(Location<World> location) {
        this.setPosition(location.getX(), location.getY(), location.getZ());
        if (this.worldObj != location.getExtent()) {
            this.worldObj = (net.minecraft.world.World) location.getExtent();
        }
    }

    @Override
<<<<<<< HEAD
    public void setLocationAndRotation(Location<World> location, Vector3d rotation) {
        setLocation(location);
        setRotation(rotation);
    }

    @Override
    public void setLocationAndRotation(Location<World> location, Vector3d rotation, EnumSet<RelativePositions> relativePositions) {
        if (relativePositions.isEmpty()) {
            setLocationAndRotation(location, rotation);
=======
    public void setLocationAndAngles(Transform<World> transform) {
        Vector3d position = transform.getPosition();
        this.setLocationAndAngles(position.getX(), position.getY(), position.getZ(), (float) transform.getYaw(), (float) transform.getPitch());
        if (this.worldObj != transform.getExtent()) {
            this.worldObj = (net.minecraft.world.World) transform.getExtent();
        }
    }

    @Inject(method = "onUpdate", at = @At("RETURN"))
    private void spongeOnUpdate(CallbackInfo callbackInfo) {
        if (this.pendingVisibilityUpdate && !this.worldObj.isRemote) {
            final EntityTracker entityTracker = ((WorldServer) this.worldObj).getEntityTracker();
            final EntityTrackerEntry lookup = entityTracker.trackedEntityHashTable.lookup(this.getEntityId());
            if (this.visibilityTicks % 4 == 0) {
                if (this.isVanished) {
                    for (EntityPlayerMP entityPlayerMP : lookup.trackingPlayers) {
                        entityPlayerMP.playerNetServerHandler.sendPacket(new S13PacketDestroyEntities(this.getEntityId()));
                        if (((Object) this) instanceof EntityPlayerMP) {
                            entityPlayerMP.playerNetServerHandler.sendPacket(
                                    new S38PacketPlayerListItem(S38PacketPlayerListItem.Action.REMOVE_PLAYER, (EntityPlayerMP) (Object) this));
                        }
                    }
                } else {
                    this.visibilityTicks = 1;
                    this.pendingVisibilityUpdate = false;
                    for (EntityPlayerMP entityPlayerMP : MinecraftServer.getServer().getConfigurationManager().getPlayerList()) {
                        if (((Object) this) == entityPlayerMP) {
                            continue;
                        }
                        if (((Object) this) instanceof EntityPlayerMP) {
                            Packet<?> packet = new S38PacketPlayerListItem(S38PacketPlayerListItem.Action.ADD_PLAYER, (EntityPlayerMP) (Object) this);
                            entityPlayerMP.playerNetServerHandler.sendPacket(packet);
                        }
                        Packet<?> newPacket = lookup.createSpawnPacket(); // creates the spawn packet for us
                        entityPlayerMP.playerNetServerHandler.sendPacket(newPacket);
                    }
                }
            }
            if (this.visibilityTicks > 0) {
                this.visibilityTicks--;
            } else {
                this.pendingVisibilityUpdate = false;
            }
        }
    }

    @SuppressWarnings({"unchecked", "rawtypes"})
    public boolean setLocationAndRotation(Location<World> location, Vector3d rotation, EnumSet<RelativePositions> relativePositions) {
        boolean relocated = true;

        if (relativePositions.isEmpty()) {
            // This is just a normal teleport that happens to set both.
            relocated = setLocation(location);
            setRotation(rotation);
>>>>>>> 6b16f46f
        } else {
            if (((Entity) this) instanceof EntityPlayerMP && ((EntityPlayerMP) (Entity) this).connection != null) {
                // Players use different logic, as they support real relative movement.
                EnumSet<SPacketPlayerPosLook.EnumFlags> relativeFlags = EnumSet.noneOf(SPacketPlayerPosLook.EnumFlags.class);

                if (relativePositions.contains(RelativePositions.X)) {
                    relativeFlags.add(SPacketPlayerPosLook.EnumFlags.X);
                }

                if (relativePositions.contains(RelativePositions.Y)) {
                    relativeFlags.add(SPacketPlayerPosLook.EnumFlags.Y);
                }

                if (relativePositions.contains(RelativePositions.Z)) {
                    relativeFlags.add(SPacketPlayerPosLook.EnumFlags.Z);
                }

                if (relativePositions.contains(RelativePositions.PITCH)) {
                    relativeFlags.add(SPacketPlayerPosLook.EnumFlags.X_ROT);
                }

                if (relativePositions.contains(RelativePositions.YAW)) {
                    relativeFlags.add(SPacketPlayerPosLook.EnumFlags.Y_ROT);
                }

                ((EntityPlayerMP) (Entity) this).connection.setPlayerLocation(location.getPosition().getX(), location.getPosition()
                        .getY(), location.getPosition().getZ(), (float) rotation.getY(), (float) rotation.getX(), relativeFlags);
            } else {
                Location<World> resultantLocation = getLocation();
                Vector3d resultantRotation = getRotation();

                if (relativePositions.contains(RelativePositions.X)) {
                    resultantLocation = resultantLocation.add(location.getPosition().getX(), 0, 0);
                }

                if (relativePositions.contains(RelativePositions.Y)) {
                    resultantLocation = resultantLocation.add(0, location.getPosition().getY(), 0);
                }

                if (relativePositions.contains(RelativePositions.Z)) {
                    resultantLocation = resultantLocation.add(0, 0, location.getPosition().getZ());
                }

                if (relativePositions.contains(RelativePositions.PITCH)) {
                    resultantRotation = resultantRotation.add(rotation.getX(), 0, 0);
                }

                if (relativePositions.contains(RelativePositions.YAW)) {
                    resultantRotation = resultantRotation.add(0, rotation.getY(), 0);
                }

                // From here just a normal teleport is needed.
<<<<<<< HEAD
                setLocation(resultantLocation);
=======
                relocated = setLocation(resultantLocation);
>>>>>>> 6b16f46f
                setRotation(resultantRotation);
            }
        }
    }

    @Inject(method = "onUpdate", at = @At("RETURN"))
    private void spongeOnUpdate(CallbackInfo callbackInfo) {
        if (this.pendingVisibilityUpdate && !this.worldObj.isRemote) {
            final EntityTracker entityTracker = ((WorldServer) this.worldObj).getEntityTracker();
            final EntityTrackerEntry lookup = entityTracker.trackedEntityHashTable.lookup(this.getEntityId());
            if (this.visibilityTicks % 4 == 0) {
                if (this.isVanished) {
                    for (EntityPlayerMP entityPlayerMP : lookup.trackingPlayers) {
                        entityPlayerMP.connection.sendPacket(new SPacketDestroyEntities(this.getEntityId()));
                        if (((Object) this) instanceof EntityPlayerMP) {
                            entityPlayerMP.connection.sendPacket(
                                    new SPacketPlayerListItem(SPacketPlayerListItem.Action.REMOVE_PLAYER, (EntityPlayerMP) (Object) this));
                        }
                    }
                } else {
                    this.visibilityTicks = 1;
                    this.pendingVisibilityUpdate = false;
                    for (EntityPlayerMP entityPlayerMP : worldObj.getMinecraftServer().getPlayerList().getPlayerList()) {
                        if (((Object) this) == entityPlayerMP) {
                            continue;
                        }
                        if (((Object) this) instanceof EntityPlayerMP) {
                            Packet<?> packet = new SPacketPlayerListItem(SPacketPlayerListItem.Action.ADD_PLAYER, (EntityPlayerMP) (Object) this);
                            entityPlayerMP.connection.sendPacket(packet);
                        }
                        Packet<?> newPacket = lookup.createSpawnPacket(); // creates the spawn packet for us
                        entityPlayerMP.connection.sendPacket(newPacket);
                    }
                }
            }
            if (this.visibilityTicks > 0) {
                this.visibilityTicks--;
            } else {
                this.pendingVisibilityUpdate = false;
            }
        }
    }

    @Override
    public Vector3d getScale() {
        return Vector3d.ONE;
    }

    @Override
    public void setScale(Vector3d scale) {
        // do nothing, Minecraft doesn't properly support this yet
    }

    @Override
    public Transform<World> getTransform() {
        return new Transform<>(getWorld(), getPosition(), getRotation(), getScale());
    }

    @Override
    public boolean setTransform(Transform<World> transform) {
        checkNotNull(transform, "The transform cannot be null!");
        boolean result = setLocation(transform.getLocation());
        if (result) {
            setRotation(transform.getRotation());
            setScale(transform.getScale());
            return true;
        }

        return false;
    }

    @Override
    public void transferToWorld(World world, Vector3d position) {
        checkNotNull(world, "World was null!");
        checkNotNull(position, "Position was null!");
        setLocation(new Location<>(world, position));
    }

    @Override
    public Vector3d getRotation() {
        return new Vector3d(this.rotationPitch, this.rotationYaw, 0);
    }

    @SuppressWarnings({"unchecked", "rawtypes"})
    @Override
    public void setRotation(Vector3d rotation) {
        checkNotNull(rotation, "Rotation was null!");
        if (isRemoved()) {
            return;
        }
        if (((Entity) this) instanceof EntityPlayerMP && ((EntityPlayerMP) (Entity) this).connection != null) {
            // Force an update, this also set the rotation in this entity
            ((EntityPlayerMP) (Entity) this).connection.setPlayerLocation(getPosition().getX(), getPosition().getY(),
                getPosition().getZ(), (float) rotation.getY(), (float) rotation.getX(), (Set) EnumSet.noneOf(RelativePositions.class));
        } else {
            if (!this.worldObj.isRemote) { // We can't set the rotation update on client worlds.
                ((IMixinWorldServer) getWorld()).addEntityRotationUpdate((net.minecraft.entity.Entity) (Entity) this, rotation);
            }

            // Let the entity tracker do its job, this just updates the variables
            shadow$setRotation((float) rotation.getY(), (float) rotation.getX());
        }
    }

    @Override
    public boolean isOnGround() {
        return this.onGround;
    }

    @Override
    public boolean isRemoved() {
        return this.isDead;
    }

    @Override
    public boolean isLoaded() {
        // TODO - add flag for entities loaded/unloaded into world
        return !isRemoved();
    }

    @Override
    public void remove() {
        this.isDead = true;
    }

    @Override
    public boolean damage(double damage, org.spongepowered.api.event.cause.entity.damage.source.DamageSource damageSource, Cause cause) {
        if (!(damageSource instanceof DamageSource)) {
            SpongeImpl.getLogger().error("An illegal DamageSource was provided in the cause! The damage source must extend AbstractDamageSource!");
            return false;
        }
        // todo hook the damage entity event with the cause.
        return attackEntityFrom((DamageSource) damageSource, (float) damage);
    }

    @Override
    public boolean isTeleporting() {
        return this.teleporting;
    }

    @Override
    public net.minecraft.entity.Entity getTeleportVehicle() {
        return this.teleportVehicle;
    }

    @Override
    public void setIsTeleporting(boolean teleporting) {
        this.teleporting = teleporting;
    }

    @Override
    public void setTeleportVehicle(net.minecraft.entity.Entity vehicle) {
        this.teleportVehicle = vehicle;
    }

    @Override
    public EntityType getType() {
        return this.entityType;
    }

    @Override
    public UUID getUniqueId() {
        return this.entityUniqueID;
    }

    @SuppressWarnings({"unchecked", "rawtypes"})
    @Intrinsic
    public List<Entity> entity$getPassengers() {
        return (List) shadow$getPassengers();
    }

    @Override
    public Optional<Entity> getVehicle() {
        return Optional.ofNullable((Entity) getRidingEntity());
    }

    @Override
    public Entity getBaseVehicle() {
        return (Entity) this.getLowestRidingEntity();
    }

    @Override
    public DataTransactionResult addPassenger(Entity entity) {
        checkNotNull(entity);
        if (entity.getPassengers().contains(this)) {
            throw new IllegalArgumentException(String.format("Cannot add entity %s as a passenger of %s, because the former already has the latter as a passenger!", entity, this));
        }

        final ImmutableList.Builder<EntitySnapshot> passengerSnapshotsBuilder = ImmutableList.builder();
        passengerSnapshotsBuilder.addAll(getPassengers().stream().map(Entity::createSnapshot).collect(Collectors.toList()));

        final DataTransactionResult.Builder builder = DataTransactionResult.builder();
        if (!((net.minecraft.entity.Entity) entity).startRiding((net.minecraft.entity.Entity) (Object) this, true)) {
            return builder.result(DataTransactionResult.Type.FAILURE).reject(new ImmutableSpongeListValue<>(Keys.PASSENGERS, ImmutableList.of(entity
                    .createSnapshot()))).build();
        }

        passengerSnapshotsBuilder.add(entity.createSnapshot());

        return builder.result(DataTransactionResult.Type.SUCCESS).success(new ImmutableSpongeListValue<>(Keys.PASSENGERS, passengerSnapshotsBuilder
                .build())).build();
    }

    @Override
    public DataTransactionResult setVehicle(@Nullable Entity entity) {
        if (getRidingEntity() == null && entity == null) {
            return DataTransactionResult.successNoData();
        }
        final DataTransactionResult.Builder builder = DataTransactionResult.builder();
        if (getRidingEntity() != null) {
            final EntitySnapshot previousVehicleSnapshot = ((Entity) getRidingEntity()).createSnapshot();
            dismountRidingEntity();
            builder.replace(new ImmutableSpongeValue<>(Keys.VEHICLE, previousVehicleSnapshot));
        }
        if (entity != null) {
            builder.from(entity.addPassenger(this));
        }
        return builder.result(DataTransactionResult.Type.SUCCESS).build();
    }

<<<<<<< HEAD
=======
    // for sponge internal use only
    public boolean teleportEntity(net.minecraft.entity.Entity entity, Location<World> location, int currentDim, int targetDim) {
        MinecraftServer mcServer = MinecraftServer.getServer();
        final WorldServer fromWorld = mcServer.worldServerForDimension(currentDim);
        final WorldServer toWorld = mcServer.worldServerForDimension(targetDim);
        if (entity instanceof EntityPlayer) {
            fromWorld.getEntityTracker().removePlayerFromTrackers((EntityPlayerMP) entity);
            fromWorld.getPlayerManager().removePlayer((EntityPlayerMP) entity);
            mcServer.getConfigurationManager().getPlayerList().remove(entity);
        } else {
            fromWorld.getEntityTracker().untrackEntity(entity);
        }

        entity.worldObj.removePlayerEntityDangerously(entity);
        entity.isDead = false;
        entity.dimension = targetDim;
        entity.setPositionAndRotation(location.getX(), location.getY(), location.getZ(), 0, 0);
        while (!toWorld.getCollidingBoundingBoxes(entity, entity.getEntityBoundingBox()).isEmpty() && entity.posY < 256.0D) {
            entity.setPosition(entity.posX, entity.posY + 1.0D, entity.posZ);
        }

        toWorld.theChunkProviderServer.loadChunk((int) entity.posX >> 4, (int) entity.posZ >> 4);

        if (entity instanceof EntityPlayerMP && ((EntityPlayerMP) entity).playerNetServerHandler != null) {
            EntityPlayerMP entityplayermp1 = (EntityPlayerMP) entity;

            // Support vanilla clients going into custom dimensions
            int clientDimension = DimensionManager.getClientDimensionToSend(toWorld.provider.getDimensionId(), toWorld, entityplayermp1);
            if (((IMixinEntityPlayerMP) entityplayermp1).usesCustomClient()) {
                DimensionManager.sendDimensionRegistration(toWorld, entityplayermp1, clientDimension);
            } else {
                // Force vanilla client to refresh their chunk cache if same dimension
                if (currentDim != targetDim && (currentDim == clientDimension || targetDim == clientDimension)) {
                    entityplayermp1.playerNetServerHandler.sendPacket(
                        new S07PacketRespawn((byte) (clientDimension >= 0 ? -1 : 0), toWorld.getDifficulty(),
                            toWorld.getWorldInfo().getTerrainType(), entityplayermp1.theItemInWorldManager.getGameType()));
                }
            }

            entityplayermp1.playerNetServerHandler.sendPacket(
                new S07PacketRespawn(clientDimension, toWorld.getDifficulty(), toWorld.getWorldInfo().getTerrainType(),
                    entityplayermp1.theItemInWorldManager.getGameType()));
            entity.setWorld(toWorld);
            entityplayermp1.playerNetServerHandler.setPlayerLocation(entityplayermp1.posX, entityplayermp1.posY, entityplayermp1.posZ,
                entityplayermp1.rotationYaw, entityplayermp1.rotationPitch);
            entityplayermp1.setSneaking(false);
            mcServer.getConfigurationManager().updateTimeAndWeatherForPlayer(entityplayermp1, toWorld);
            toWorld.getPlayerManager().addPlayer(entityplayermp1);
            toWorld.spawnEntityInWorld(entityplayermp1);
            mcServer.getConfigurationManager().getPlayerList().add(entityplayermp1);
            entityplayermp1.theItemInWorldManager.setWorld(toWorld);
            entityplayermp1.addSelfToInternalCraftingInventory();
            entityplayermp1.setHealth(entityplayermp1.getHealth());
            for (Object effect : entityplayermp1.getActivePotionEffects()) {
                entityplayermp1.playerNetServerHandler.sendPacket(new S1DPacketEntityEffect(entityplayermp1.getEntityId(), (PotionEffect) effect));
            }
        } else {
            entity.setWorld(toWorld);
            toWorld.spawnEntityInWorld(entity);
        }

        fromWorld.resetUpdateEntityTick();
        toWorld.resetUpdateEntityTick();
        return true;
    }

>>>>>>> 6b16f46f
    /**
     * @author blood - May 28th, 2016
     *
     * @reason - rewritten to support {@link DisplaceEntityEvent.Portal}
     *
     * @param toDimensionId The id of target dimension.
     */
    @Overwrite
    public void travelToDimension(int toDimensionId)
    {
        if (!this.worldObj.isRemote && !this.isDead)
        {
            // handle portal event
            DisplaceEntityEvent.Teleport.Portal event = SpongeCommonEventFactory.handleDisplaceEntityPortalEvent(this.mcEntity, toDimensionId, null);
            if (event.isCancelled()) {
                return;
            }

            this.worldObj.theProfiler.startSection("changeDimension");
            // use the worlds from event
            WorldServer toWorld = (WorldServer) event.getToTransform().getExtent();
            // Don't allow entities to load chunks in worlds with no players
            if (!(this.mcEntity instanceof EntityPlayerMP) && !toWorld.isChunkLoaded((int) this.posX >> 4, (int) this.posZ >> 4, false) && toWorld.playerEntities.size() == 0) {
                return;
            }

            this.worldObj.removeEntity(this.mcEntity);
            this.isDead = false;
            this.worldObj.theProfiler.startSection("reposition");
            // Only need to update the entity location here as the portal is handled in SpongeCommonEventFactory
            this.setLocationAndAngles(event.getToTransform().getPosition().getX(), event.getToTransform().getPosition().getY(), event.getToTransform().getPosition().getZ(), (float) event.getToTransform().getYaw(), (float) event.getToTransform().getPitch());
            toWorld.spawnEntityInWorld(this.mcEntity);
            toWorld.updateEntityWithOptionalForce(this.mcEntity, false);
            this.worldObj.theProfiler.endSection();
            this.worldObj = toWorld;

            // Disable recreation of entities when traveling through portals
            /*this.worldObj.theProfiler.endStartSection("reloading");
            net.minecraft.entity.Entity entity = EntityList.createEntityByName(EntityList.getEntityString(this.mcEntity), toWorld);

            if (entity != null)
            {
                entity.copyDataFromOld(this.mcEntity);

                if (toWorld.provider instanceof WorldProviderEnd)
                {
                    BlockPos blockpos = this.worldObj.getTopSolidOrLiquidBlock(toWorld.getSpawnPoint());
                    entity.moveToBlockPosAndAngles(blockpos, entity.rotationYaw, entity.rotationPitch);
                }

                toWorld.spawnEntityInWorld(entity);
            }

            this.isDead = true;*/
            this.worldObj.theProfiler.endSection();
            //fromWorld.resetUpdateEntityTick();
            //toWorld.resetUpdateEntityTick();
            this.worldObj.theProfiler.endSection();
        }
    }

    /**
     * Hooks into vanilla's writeToNBT to call {@link #writeToNbt}.
     *
     * <p> This makes it easier for other entity mixins to override writeToNBT
     * without having to specify the <code>@Inject</code> annotation. </p>
     *
     * @param compound The compound vanilla writes to (unused because we write
     *        to SpongeData)
     * @param ci (Unused) callback info
     */
    @Inject(method = "Lnet/minecraft/entity/Entity;writeToNBT(Lnet/minecraft/nbt/NBTTagCompound;)Lnet/minecraft/nbt/NBTTagCompound;", at = @At("HEAD"))
    public void onWriteToNBT(NBTTagCompound compound, CallbackInfoReturnable<NBTTagCompound> ci) {
        this.writeToNbt(this.getSpongeData());
    }

    /**
     * Hooks into vanilla's readFromNBT to call {@link #readFromNbt}.
     *
     * <p> This makes it easier for other entity mixins to override readFromNbt
     * without having to specify the <code>@Inject</code> annotation. </p>
     *
     * @param compound The compound vanilla reads from (unused because we read
     *        from SpongeData)
     * @param ci (Unused) callback info
     */
    @Inject(method = "Lnet/minecraft/entity/Entity;readFromNBT(Lnet/minecraft/nbt/NBTTagCompound;)V", at = @At("RETURN"))
    public void onReadFromNBT(NBTTagCompound compound, CallbackInfo ci) {
        if (this.isConstructing) {
            firePostConstructEvents(); // Do this early as possible
        }
        this.readFromNbt(this.getSpongeData());
    }

    @Override
    public boolean validateRawData(DataContainer container) {
        return false;
    }

    @Override
    public void setRawData(DataContainer container) throws InvalidDataException {

    }

    /**
     * Read extra data (SpongeData) from the entity's NBT tag.
     *
     * @param compound The SpongeData compound to read from
     */
    @Override
    public void readFromNbt(NBTTagCompound compound) {
        if (this instanceof IMixinCustomDataHolder) {
            if (compound.hasKey(NbtDataUtil.CUSTOM_MANIPULATOR_TAG_LIST, NbtDataUtil.TAG_LIST)) {
                final NBTTagList list = compound.getTagList(NbtDataUtil.CUSTOM_MANIPULATOR_TAG_LIST, NbtDataUtil.TAG_COMPOUND);
                final ImmutableList.Builder<DataView> builder = ImmutableList.builder();
                if (list != null && list.tagCount() != 0) {
                    for (int i = 0; i < list.tagCount(); i++) {
                        final NBTTagCompound internal = list.getCompoundTagAt(i);
                        builder.add(NbtTranslator.getInstance().translateFrom(internal));
                    }
                }
                try {
                    final List<DataManipulator<?, ?>> manipulators = DataUtil.deserializeManipulatorList(builder.build());
                    for (DataManipulator<?, ?> manipulator : manipulators) {
                        offer(manipulator);
                    }
                } catch (InvalidDataException e) {
                    SpongeImpl.getLogger().error("Could not deserialize custom plugin data! ", e);
                }
            }
        }
        if (this instanceof IMixinGriefer && ((IMixinGriefer) this).isGriefer() && compound.hasKey(NbtDataUtil.CAN_GRIEF)) {
            ((IMixinGriefer) this).setCanGrief(compound.getBoolean(NbtDataUtil.CAN_GRIEF));
        }
    }

    /**
     * Write extra data (SpongeData) to the entity's NBT tag.
     *
     * @param compound The SpongeData compound to write to
     */
    @Override
    public void writeToNbt(NBTTagCompound compound) {
        if (this instanceof IMixinCustomDataHolder) {
            final List<DataManipulator<?, ?>> manipulators = ((IMixinCustomDataHolder) this).getCustomManipulators();
            if (!manipulators.isEmpty()) {
                final List<DataView> manipulatorViews = DataUtil.getSerializedManipulatorList(manipulators);
                final NBTTagList manipulatorTagList = new NBTTagList();
                for (DataView dataView : manipulatorViews) {
                    manipulatorTagList.appendTag(NbtTranslator.getInstance().translateData(dataView));
                }
                compound.setTag(NbtDataUtil.CUSTOM_MANIPULATOR_TAG_LIST, manipulatorTagList);
            }
        }
        if (this instanceof IMixinGriefer && ((IMixinGriefer) this).isGriefer()) {
            compound.setBoolean(NbtDataUtil.CAN_GRIEF, ((IMixinGriefer) this).canGrief());
        }
    }

    @Override
    public int getContentVersion() {
        return 1;
    }

    @Override
    public DataContainer toContainer() {
        final Transform<World> transform = getTransform();
        final NBTTagCompound compound = new NBTTagCompound();
        writeToNBT(compound);
        NbtDataUtil.filterSpongeCustomData(compound); // We must filter the custom data so it isn't stored twice
        final DataContainer unsafeNbt = NbtTranslator.getInstance().translateFrom(compound);
        final DataContainer container = new MemoryDataContainer()
            .set(Queries.CONTENT_VERSION, getContentVersion())
            .set(DataQueries.ENTITY_CLASS, this.getClass().getName())
            .set(Queries.WORLD_ID, transform.getExtent().getUniqueId().toString())
            .createView(DataQueries.SNAPSHOT_WORLD_POSITION)
                .set(Queries.POSITION_X, transform.getPosition().getX())
                .set(Queries.POSITION_Y, transform.getPosition().getY())
                .set(Queries.POSITION_Z, transform.getPosition().getZ())
            .getContainer()
            .createView(DataQueries.ENTITY_ROTATION)
                .set(Queries.POSITION_X, transform.getRotation().getX())
                .set(Queries.POSITION_Y, transform.getRotation().getY())
                .set(Queries.POSITION_Z, transform.getRotation().getZ())
            .getContainer()
            .createView(DataQueries.ENTITY_SCALE)
                .set(Queries.POSITION_X, transform.getScale().getX())
                .set(Queries.POSITION_Y, transform.getScale().getY())
                .set(Queries.POSITION_Z, transform.getScale().getZ())
            .getContainer()
            .set(DataQueries.ENTITY_TYPE, this.entityType.getId())
            .set(DataQueries.UNSAFE_NBT, unsafeNbt);
        final Collection<DataManipulator<?, ?>> manipulators = getContainers();
        if (!manipulators.isEmpty()) {
            container.set(DataQueries.DATA_MANIPULATORS, DataUtil.getSerializedManipulatorList(manipulators));
        }
        return container;
    }

    @Override
    public Collection<DataManipulator<?, ?>> getContainers() {
        final List<DataManipulator<?, ?>> list = Lists.newArrayList();
        this.supplyVanillaManipulators(list);
        if (this instanceof IMixinCustomDataHolder && ((IMixinCustomDataHolder) this).hasManipulators()) {
            list.addAll(((IMixinCustomDataHolder) this).getCustomManipulators());
        }
        return list;
    }

    @Override
    public Entity copy() {
        if ((Object) this instanceof Player) {
            throw new IllegalArgumentException("Cannot copy player entities!");
        }
        try {
            final NBTTagCompound compound = new NBTTagCompound();
            writeToNBT(compound);
            net.minecraft.entity.Entity entity = EntityList.createEntityByName(this.entityType.getId(), this.worldObj);
            compound.setUniqueId(NbtDataUtil.UUID, entity.getUniqueID());
            entity.readFromNBT(compound);
            return (Entity) entity;
        } catch (Exception e) {
            throw new IllegalArgumentException("Could not copy the entity:", e);
        }
    }

    @Override
    public Optional<User> getTrackedPlayer(String nbtKey) {
        return Optional.empty();
    }

    @Override
    public void trackEntityUniqueId(String nbtKey, @Nullable UUID uuid) {
    }

    @Override
    public Optional<UUID> getCreator() {
        return Optional.empty();
    }

    @Override
    public Optional<UUID> getNotifier() {
        return Optional.empty();
    }

    @Override
    public void setCreator(@Nullable UUID uuid) {
        trackEntityUniqueId(NbtDataUtil.SPONGE_ENTITY_CREATOR, uuid);
    }

    @Override
    public void setNotifier(@Nullable UUID uuid) {
        trackEntityUniqueId(NbtDataUtil.SPONGE_ENTITY_NOTIFIER, uuid);
    }

    @Override
    public void setImplVelocity(Vector3d velocity) {
        this.motionX = checkNotNull(velocity).getX();
        this.motionY = velocity.getY();
        this.motionZ = velocity.getZ();
        this.velocityChanged = true;
    }

    @Override
    public Vector3d getVelocity() {
        return new Vector3d(this.motionX, this.motionY, this.motionZ);
    }

    @Redirect(method = "moveEntity",at = @At(value = "INVOKE", target = "Lnet/minecraft/block/Block;"
                                                                        + "onEntityWalk(Lnet/minecraft/world/World;Lnet/minecraft/util/math/BlockPos;Lnet/minecraft/entity/Entity;)V"))
    public void onEntityCollideWithBlock(Block block, net.minecraft.world.World world, BlockPos pos, net.minecraft.entity.Entity entity) {
        if (block == Blocks.AIR) {
            // ignore air blocks
            return;
        }

        if (world.isRemote) {
            block.onEntityWalk(world, pos, entity);
            return;
        }

        IBlockState state = world.getBlockState(pos);
        this.setCurrentCollidingBlock((BlockState) state);
        if (!SpongeCommonEventFactory.handleCollideBlockEvent(block, world, pos, state, entity, Direction.NONE)) {
            block.onEntityWalk(world, pos, entity);
            this.lastCollidedBlockPos = pos;
        }

        this.setCurrentCollidingBlock(null);
    }

    @Redirect(method = "doBlockCollisions", at = @At(value = "INVOKE", target = "Lnet/minecraft/block/Block;onEntityCollidedWithBlock(Lnet/minecraft/world/World;Lnet/minecraft/util/math/BlockPos;Lnet/minecraft/block/state/IBlockState;Lnet/minecraft/entity/Entity;)V"))
    public void onEntityCollideWithBlockState(Block block, net.minecraft.world.World world, BlockPos pos, IBlockState state, net.minecraft.entity.Entity entity) {
        if (block == Blocks.AIR) {
            // ignore air blocks
            return;
        }

        if (world.isRemote) {
            block.onEntityCollidedWithBlock(world, pos, state, entity);
            return;
        }

        this.setCurrentCollidingBlock((BlockState) state);
        if (!SpongeCommonEventFactory.handleCollideBlockEvent(block, world, pos, state, entity, Direction.NONE)) {
            block.onEntityCollidedWithBlock(world, pos, state, entity);
            this.lastCollidedBlockPos = pos;
        }

        this.setCurrentCollidingBlock(null);
    }

    @Redirect(method = "updateFallState", at = @At(value = "INVOKE", target="Lnet/minecraft/block/Block;onFallenUpon(Lnet/minecraft/world/World;Lnet/minecraft/util/math/BlockPos;Lnet/minecraft/entity/Entity;F)V"))
    public void onBlockFallenUpon(Block block, net.minecraft.world.World world, BlockPos pos, net.minecraft.entity.Entity entity, float fallDistance) {
        if (block == Blocks.AIR) {
            // ignore air blocks
            return;
        }

        if (world.isRemote) {
            block.onFallenUpon(world, pos, entity, fallDistance);
            return;
        }

        IBlockState state = world.getBlockState(pos);
        this.setCurrentCollidingBlock((BlockState) state);
        if (!SpongeCommonEventFactory.handleCollideBlockEvent(block, world, pos, state, entity, Direction.UP)) {
            block.onFallenUpon(world, pos, entity, fallDistance);
            this.lastCollidedBlockPos = pos;
        }

        this.setCurrentCollidingBlock(null);
    }

    @Override
    public Translation getTranslation() {
        return getType().getTranslation();
    }

    private boolean collision = false;
    private boolean untargetable = false;
    private boolean isVanished = false;

    private boolean pendingVisibilityUpdate = false;
    private int visibilityTicks = 0;

    @Override
    public boolean isVanished() {
        return this.isVanished;
    }

    @Override
    public void setVanished(boolean invisible) {
        this.isVanished = invisible;
        this.pendingVisibilityUpdate = true;
        this.visibilityTicks = 20;
    }

    @Override
    public boolean ignoresCollision() {
        return this.collision;
    }

    @Override
    public void setIgnoresCollision(boolean prevents) {
        this.collision = prevents;
    }

    @Override
    public boolean isUntargetable() {
        return this.untargetable;
    }

    @Override
    public void setUntargetable(boolean untargetable) {
        this.untargetable = untargetable;
    }

    /**
     * @author gabizou - January 4th, 2016
     * @updated gabizou - January 27th, 2016 - Rewrite to a redirect
     *
     * This prevents sounds from being sent to the server by entities that are invisible
     */
    @Redirect(method = "playSound", at = @At(value = "INVOKE", target = "Lnet/minecraft/entity/Entity;isSilent()Z"))
    public boolean checkIsSilentOrInvis(net.minecraft.entity.Entity entity) {
        return entity.isSilent() || this.isVanished;
    }

    @Redirect(method = "applyEntityCollision", at = @At(value = "FIELD", target = "Lnet/minecraft/entity/Entity;noClip:Z", opcode = Opcodes.GETFIELD))
    private boolean spongeApplyEntityCollisionCheckVanish(net.minecraft.entity.Entity entity) {
        return entity.noClip || ((IMixinEntity) entity).isVanished();
    }

    @Redirect(method = "resetHeight", at = @At(value = "INVOKE", target = WORLD_SPAWN_PARTICLE))
    public void spawnParticle(net.minecraft.world.World world, EnumParticleTypes particleTypes, double xCoord, double yCoord, double zCoord,
            double xOffset, double yOffset, double zOffset, int ... p_175688_14_) {
        if (!this.isVanished) {
            this.worldObj.spawnParticle(particleTypes, xCoord, yCoord, zCoord, xOffset, yOffset, zOffset, p_175688_14_);
        }
    }

    @Redirect(method = "createRunningParticles", at = @At(value = "INVOKE", target = WORLD_SPAWN_PARTICLE))
    public void runningSpawnParticle(net.minecraft.world.World world, EnumParticleTypes particleTypes, double xCoord, double yCoord, double zCoord,
            double xOffset, double yOffset, double zOffset, int ... p_175688_14_) {
        if (!this.isVanished) {
            this.worldObj.spawnParticle(particleTypes, xCoord, yCoord, zCoord, xOffset, yOffset, zOffset, p_175688_14_);
        }
    }

    @Nullable
    @Override
    public Text getDisplayNameText() {
        return this.displayName;
    }

    private boolean skipSettingCustomNameTag = false;

    @Override
    public void setDisplayName(@Nullable Text displayName) {
        this.displayName = displayName;

        this.skipSettingCustomNameTag = true;
        if (this.displayName == null) {
            this.setCustomNameTag("");
        } else {
            this.setCustomNameTag(SpongeTexts.toLegacy(this.displayName));
        }

        this.skipSettingCustomNameTag = false;
    }

    @Inject(method = "setCustomNameTag", at = @At("RETURN"))
    public void onSetCustomNameTag(String name, CallbackInfo ci) {
        if (!this.skipSettingCustomNameTag) {
            this.displayName = SpongeTexts.fromLegacy(name);
        }
    }

    @Override
    public boolean canSee(Entity entity) {
        // note: this implementation will be changing with contextual data
        Optional<Boolean> optional = entity.get(Keys.INVISIBLE);
        return (!optional.isPresent() || !optional.get()) && !((IMixinEntity) entity).isVanished();
    }

    @Nullable private ItemStackSnapshot custom;

    /**
     * @author gabizou - January 30th, 2016
     *
     * This redirects the call to get the Item of an item stack so we can
     * throw an event and short circuit with a ConstructEntityEvent.PRE.
     *
     * @param itemStack The item stack coming in
     * @param itemStackIn The originally passed item stack
     * @param offsetY The offset
     * @return The item type, if no events cancelled
     */
    @Redirect(method = "entityDropItem", at = @At(value = "INVOKE", target = "Lnet/minecraft/item/ItemStack;getItem()Lnet/minecraft/item/Item;"))
    private Item onGetItem(ItemStack itemStack, ItemStack itemStackIn, float offsetY) {
        if (itemStack.getItem() != null) {
            // First we want to throw the DropItemEvent.PRE
            ItemStackSnapshot snapshot = ((org.spongepowered.api.item.inventory.ItemStack) itemStack).createSnapshot();
            List<ItemStackSnapshot> original = new ArrayList<>();
            original.add(snapshot);
            DropItemEvent.Pre dropEvent = SpongeEventFactory.createDropItemEventPre(Cause.of(NamedCause.source(this)),
                    ImmutableList.of(snapshot), original);
            if (dropEvent.isCancelled()) {
                return null;
            }
            this.custom = dropEvent.getDroppedItems().get(0);

            // Then throw the ConstructEntityEvent
            Transform<World> suggested = new Transform<>(this.getWorld(), new Vector3d(this.posX, this.posY + (double) offsetY, this.posZ));
            SpawnCause cause = EntitySpawnCause.builder().entity(this).type(SpawnTypes.DROPPED_ITEM).build();
            ConstructEntityEvent.Pre event = SpongeEventFactory
                    .createConstructEntityEventPre(Cause.of(NamedCause.source(cause)), EntityTypes.ITEM, suggested);
            SpongeImpl.postEvent(event);
            return event.isCancelled() ? null : itemStack.getItem();
        }
        return null;
    }

    /**
     * @author gabizou - January 30th, 2016
     *
     * Creates the argument where we can override the item stack being used to create
     * the entity item. based on the previous event.
     *
     * @param itemStack The supposed item stack to drop, originally the original argument passed in
     * @return The actual itemstack
     */
    @ModifyArg(method = "entityDropItem", at = @At(value = "INVOKE", target = ENTITY_ITEM_INIT))
    private ItemStack onItemCreationFroDrop(ItemStack itemStack) {
        ItemStack stack = this.custom == null ? itemStack : ((ItemStack) this.custom.createStack());
        this.custom = null;
        return stack;
    }
    @Override
    public void setCurrentCollidingBlock(BlockState state) {
        this.currentCollidingBlock = state;
    }

    @Override
    public BlockState getCurrentCollidingBlock() {
        if (this.currentCollidingBlock == null) {
            return (BlockState) Blocks.AIR.getDefaultState();
        }
        return this.currentCollidingBlock;
    }

    @Override
    public BlockPos getLastCollidedBlockPos() {
        return this.lastCollidedBlockPos;
    }

    @Override
    public boolean isVanilla() {
        return this.isVanilla;
    }

    @Override
    public Timing getTimingsHandler() {
        if (this.timing == null) {
            this.timing = SpongeTimings.getEntityTiming(this);
        }
        return this.timing;
    }
}<|MERGE_RESOLUTION|>--- conflicted
+++ resolved
@@ -56,6 +56,8 @@
 import net.minecraft.util.SoundEvent;
 import net.minecraft.util.math.AxisAlignedBB;
 import net.minecraft.util.math.BlockPos;
+import net.minecraft.util.math.MathHelper;
+import net.minecraft.world.Teleporter;
 import net.minecraft.world.WorldServer;
 import org.spongepowered.api.block.BlockState;
 import org.spongepowered.api.data.DataContainer;
@@ -82,7 +84,7 @@
 import org.spongepowered.api.event.cause.entity.spawn.SpawnCause;
 import org.spongepowered.api.event.cause.entity.spawn.SpawnTypes;
 import org.spongepowered.api.event.entity.ConstructEntityEvent;
-import org.spongepowered.api.event.entity.DisplaceEntityEvent;
+import org.spongepowered.api.event.entity.MoveEntityEvent;
 import org.spongepowered.api.event.item.inventory.DropItemEvent;
 import org.spongepowered.api.item.inventory.ItemStackSnapshot;
 import org.spongepowered.api.text.Text;
@@ -90,12 +92,14 @@
 import org.spongepowered.api.util.Direction;
 import org.spongepowered.api.util.RelativePositions;
 import org.spongepowered.api.world.Location;
+import org.spongepowered.api.world.TeleportHelper;
 import org.spongepowered.api.world.World;
 import org.spongepowered.asm.lib.Opcodes;
 import org.spongepowered.asm.mixin.Implements;
 import org.spongepowered.asm.mixin.Interface;
 import org.spongepowered.asm.mixin.Intrinsic;
 import org.spongepowered.asm.mixin.Mixin;
+import org.spongepowered.asm.mixin.Overwrite;
 import org.spongepowered.asm.mixin.Shadow;
 import org.spongepowered.asm.mixin.injection.At;
 import org.spongepowered.asm.mixin.injection.Inject;
@@ -223,14 +227,11 @@
     @Shadow public abstract boolean isInWater();
     @Shadow public abstract boolean isRiding();
     @Shadow public abstract void applyEnchantments(EntityLivingBase entityLivingBaseIn, net.minecraft.entity.Entity entityIn);
-<<<<<<< HEAD
     @Shadow public abstract boolean isOnSameTeam(net.minecraft.entity.Entity entityIn);
     @Shadow public abstract double getDistanceSqToEntity(net.minecraft.entity.Entity entityIn);
-=======
     @Shadow public abstract void addToPlayerScore(net.minecraft.entity.Entity entityIn, int amount);
     @Shadow public abstract void setLocationAndAngles(double x, double y, double z, float yaw, float pitch);
 
->>>>>>> 6b16f46f
 
     // @formatter:on
 
@@ -346,30 +347,6 @@
     }
 
     @Override
-<<<<<<< HEAD
-    public void setLocation(Location<World> location) {
-        checkNotNull(location, "The location was null!");
-        checkState(location.getExtent().isLoaded(), "World is no longer loaded!");
-        checkState(!isRemoved(), "Trying to set location of removed entity!");
-        final net.minecraft.entity.Entity thisEntity = (net.minecraft.entity.Entity) (Object) this;
-        final List<net.minecraft.entity.Entity> passengers = thisEntity.getPassengers();
-
-        if (thisEntity instanceof EntityPlayerMP) {
-            // Close open containers
-            if (((EntityPlayerMP) thisEntity).openContainer != ((EntityPlayerMP) thisEntity).inventoryContainer) {
-                ((EntityPlayerMP) thisEntity).closeContainer();
-=======
-    public boolean setLocationSafely(Location<World> location) {
-        TeleportHelper teleportHelper = SpongeImpl.getGame().getTeleportHelper();
-        Optional<Location<World>> safeLocation = teleportHelper.getSafeLocation(location);
-        if (!safeLocation.isPresent()) {
-            return false;
-        }
-
-        return setLocation(safeLocation.get());
-    }
-
-    @Override
     public boolean setLocationAndRotation(Location<World> location, Vector3d rotation) {
         boolean result = setLocation(location);
         if (result) {
@@ -381,36 +358,13 @@
     }
 
     @Override
-    public boolean setLocationAndRotationSafely(Location<World> location, Vector3d rotation) {
-        TeleportHelper teleportHelper = SpongeImpl.getGame().getTeleportHelper();
-        Optional<Location<World>> safeLocation = teleportHelper.getSafeLocation(location);
-        if (!safeLocation.isPresent()) {
-            return false;
-        }
-
-        boolean relocated = setLocation(safeLocation.get());
-        setRotation(rotation);
-        return relocated;
-    }
-
-    @Override
-    public boolean setLocationAndRotationSafely(Location<World> location, Vector3d rotation, EnumSet<RelativePositions> relativePositions) {
-        TeleportHelper teleportHelper = SpongeImpl.getGame().getTeleportHelper();
-        Optional<Location<World>> safeLocation = teleportHelper.getSafeLocation(location);
-        if (!safeLocation.isPresent()) {
-            return false;
-        }
-
-        return setLocationAndRotation(safeLocation.get(), rotation, relativePositions);
-    }
-
     public boolean setLocation(Location<World> location) {
         checkNotNull(location, "The location was null!");
         if (isRemoved()) {
             return false;
         }
 
-        DisplaceEntityEvent.Teleport event = SpongeCommonEventFactory.handleDisplaceEntityTeleportEvent(this.mcEntity, location);
+        MoveEntityEvent.Position.Teleport event = SpongeCommonEventFactory.handleDisplaceEntityTeleportEvent((net.minecraft.entity.Entity) (Object) this, location);
         if (event.isCancelled()) {
             return false;
         } else {
@@ -418,72 +372,35 @@
         }
 
         // detach passengers
-        net.minecraft.entity.Entity passenger = this.mcEntity.riddenByEntity;
-        ArrayDeque<net.minecraft.entity.Entity> passengers = new ArrayDeque<>();
-        while (passenger != null) {
-            if (passenger instanceof EntityPlayerMP && !this.worldObj.isRemote) {
-                ((EntityPlayerMP) passenger).mountEntity(null);
+        final net.minecraft.entity.Entity thisEntity = (net.minecraft.entity.Entity) (Object) this;
+        final List<net.minecraft.entity.Entity> passengers = thisEntity.getPassengers();
+
+        net.minecraft.world.World nmsWorld = null;
+        if (location.getExtent().getUniqueId() != ((World) this.worldObj).getUniqueId()) {
+            nmsWorld = (net.minecraft.world.World) location.getExtent();
+            if ((net.minecraft.entity.Entity) (Object) this instanceof EntityPlayerMP) {
+                // Close open containers
+                final EntityPlayerMP entityPlayerMP = (EntityPlayerMP) (net.minecraft.entity.Entity) (Object) this;
+                if (entityPlayerMP.openContainer != entityPlayerMP.inventoryContainer) {
+                    entityPlayerMP.closeContainer();
+                }
             }
-            net.minecraft.entity.Entity nextPassenger = null;
-            if (passenger.riddenByEntity != null) {
-                nextPassenger = passenger.riddenByEntity;
-                this.riddenByEntity.mountEntity(null);
->>>>>>> 6b16f46f
-            }
-        }
-
-<<<<<<< HEAD
-        if (!location.getExtent().getUniqueId().equals(((World) this.worldObj).getUniqueId())) {
-            EntityUtil.changeWorld((net.minecraft.entity.Entity) (Object) this, getTransform().setLocation(location));
+            EntityUtil.changeWorld((net.minecraft.entity.Entity) (Object) this, location, ((IMixinWorldServer) this.worldObj).getDimensionId(), ((IMixinWorldServer) nmsWorld).getDimensionId());
         } else {
             if (thisEntity instanceof EntityPlayerMP && ((EntityPlayerMP) thisEntity).connection != null) {
                 ((EntityPlayerMP) thisEntity).connection.setPlayerLocation(location.getX(), location.getY(), location.getZ(),
                         thisEntity.rotationYaw, thisEntity.rotationPitch);
-=======
-        net.minecraft.world.World nmsWorld = null;
-        if (location.getExtent().getUniqueId() != ((World) this.worldObj).getUniqueId()) {
-            nmsWorld = (net.minecraft.world.World) location.getExtent();
-            if (this.mcEntity instanceof EntityPlayerMP) {
-                // Close open containers
-                if (((EntityPlayerMP) this.mcEntity).openContainer != ((EntityPlayerMP) this.mcEntity).inventoryContainer) {
-                    ((EntityPlayerMP) this.mcEntity).closeContainer();
-                }
-            }
-            teleportEntity(this.mcEntity, location, this.mcEntity.dimension, nmsWorld.provider.getDimensionId());
-        } else {
-            if (this.mcEntity instanceof EntityPlayerMP && ((EntityPlayerMP) this.mcEntity).playerNetServerHandler != null) {
-                ((EntityPlayerMP) this.mcEntity).playerNetServerHandler
-                    .setPlayerLocation(location.getPosition().getX(), location.getPosition().getY(), location.getPosition().getZ(),
-                            this.mcEntity.rotationYaw, this.mcEntity.rotationPitch);
->>>>>>> 6b16f46f
             } else {
                 setPosition(location.getPosition().getX(), location.getPosition().getY(), location.getPosition().getZ());
             }
         }
 
-<<<<<<< HEAD
-        // Re-attach passengers
-        for (net.minecraft.entity.Entity passenger : passengers) {
-            passenger.startRiding(thisEntity, true);
-=======
         // re-attach passengers
-        net.minecraft.entity.Entity lastPassenger = this.mcEntity;
-        while (!passengers.isEmpty()) {
-            net.minecraft.entity.Entity passengerEntity = passengers.remove();
-            if (nmsWorld != null) {
-                teleportEntity(passengerEntity, location, passengerEntity.dimension, nmsWorld.provider.getDimensionId());
+            // Re-attach passengers
+            for (net.minecraft.entity.Entity passenger : passengers) {
+                passenger.startRiding(thisEntity, true);
             }
-
-            if (passengerEntity instanceof EntityPlayerMP && !this.worldObj.isRemote) {
-                // The actual mount is handled in our event as mounting must be set after client fully loads.
-                ((IMixinEntity) passengerEntity).setIsTeleporting(true);
-                ((IMixinEntity) passengerEntity).setTeleportVehicle(lastPassenger);
-            } else {
-                passengerEntity.mountEntity(lastPassenger);
-            }
-            lastPassenger = passengerEntity;
->>>>>>> 6b16f46f
-        }
+        return true;
     }
 
     // always use these methods internally when setting locations from a transform or location
@@ -497,17 +414,6 @@
     }
 
     @Override
-<<<<<<< HEAD
-    public void setLocationAndRotation(Location<World> location, Vector3d rotation) {
-        setLocation(location);
-        setRotation(rotation);
-    }
-
-    @Override
-    public void setLocationAndRotation(Location<World> location, Vector3d rotation, EnumSet<RelativePositions> relativePositions) {
-        if (relativePositions.isEmpty()) {
-            setLocationAndRotation(location, rotation);
-=======
     public void setLocationAndAngles(Transform<World> transform) {
         Vector3d position = transform.getPosition();
         this.setLocationAndAngles(position.getX(), position.getY(), position.getZ(), (float) transform.getYaw(), (float) transform.getPitch());
@@ -516,45 +422,8 @@
         }
     }
 
-    @Inject(method = "onUpdate", at = @At("RETURN"))
-    private void spongeOnUpdate(CallbackInfo callbackInfo) {
-        if (this.pendingVisibilityUpdate && !this.worldObj.isRemote) {
-            final EntityTracker entityTracker = ((WorldServer) this.worldObj).getEntityTracker();
-            final EntityTrackerEntry lookup = entityTracker.trackedEntityHashTable.lookup(this.getEntityId());
-            if (this.visibilityTicks % 4 == 0) {
-                if (this.isVanished) {
-                    for (EntityPlayerMP entityPlayerMP : lookup.trackingPlayers) {
-                        entityPlayerMP.playerNetServerHandler.sendPacket(new S13PacketDestroyEntities(this.getEntityId()));
-                        if (((Object) this) instanceof EntityPlayerMP) {
-                            entityPlayerMP.playerNetServerHandler.sendPacket(
-                                    new S38PacketPlayerListItem(S38PacketPlayerListItem.Action.REMOVE_PLAYER, (EntityPlayerMP) (Object) this));
-                        }
-                    }
-                } else {
-                    this.visibilityTicks = 1;
-                    this.pendingVisibilityUpdate = false;
-                    for (EntityPlayerMP entityPlayerMP : MinecraftServer.getServer().getConfigurationManager().getPlayerList()) {
-                        if (((Object) this) == entityPlayerMP) {
-                            continue;
-                        }
-                        if (((Object) this) instanceof EntityPlayerMP) {
-                            Packet<?> packet = new S38PacketPlayerListItem(S38PacketPlayerListItem.Action.ADD_PLAYER, (EntityPlayerMP) (Object) this);
-                            entityPlayerMP.playerNetServerHandler.sendPacket(packet);
-                        }
-                        Packet<?> newPacket = lookup.createSpawnPacket(); // creates the spawn packet for us
-                        entityPlayerMP.playerNetServerHandler.sendPacket(newPacket);
-                    }
-                }
-            }
-            if (this.visibilityTicks > 0) {
-                this.visibilityTicks--;
-            } else {
-                this.pendingVisibilityUpdate = false;
-            }
-        }
-    }
-
     @SuppressWarnings({"unchecked", "rawtypes"})
+    @Override
     public boolean setLocationAndRotation(Location<World> location, Vector3d rotation, EnumSet<RelativePositions> relativePositions) {
         boolean relocated = true;
 
@@ -562,7 +431,6 @@
             // This is just a normal teleport that happens to set both.
             relocated = setLocation(location);
             setRotation(rotation);
->>>>>>> 6b16f46f
         } else {
             if (((Entity) this) instanceof EntityPlayerMP && ((EntityPlayerMP) (Entity) this).connection != null) {
                 // Players use different logic, as they support real relative movement.
@@ -615,14 +483,11 @@
                 }
 
                 // From here just a normal teleport is needed.
-<<<<<<< HEAD
-                setLocation(resultantLocation);
-=======
                 relocated = setLocation(resultantLocation);
->>>>>>> 6b16f46f
                 setRotation(resultantRotation);
             }
         }
+        return relocated;
     }
 
     @Inject(method = "onUpdate", at = @At("RETURN"))
@@ -692,10 +557,10 @@
     }
 
     @Override
-    public void transferToWorld(World world, Vector3d position) {
+    public boolean transferToWorld(World world, Vector3d position) {
         checkNotNull(world, "World was null!");
         checkNotNull(position, "Position was null!");
-        setLocation(new Location<>(world, position));
+        return setLocation(new Location<>(world, position));
     }
 
     @Override
@@ -840,134 +705,124 @@
         return builder.result(DataTransactionResult.Type.SUCCESS).build();
     }
 
-<<<<<<< HEAD
-=======
-    // for sponge internal use only
-    public boolean teleportEntity(net.minecraft.entity.Entity entity, Location<World> location, int currentDim, int targetDim) {
-        MinecraftServer mcServer = MinecraftServer.getServer();
-        final WorldServer fromWorld = mcServer.worldServerForDimension(currentDim);
-        final WorldServer toWorld = mcServer.worldServerForDimension(targetDim);
-        if (entity instanceof EntityPlayer) {
-            fromWorld.getEntityTracker().removePlayerFromTrackers((EntityPlayerMP) entity);
-            fromWorld.getPlayerManager().removePlayer((EntityPlayerMP) entity);
-            mcServer.getConfigurationManager().getPlayerList().remove(entity);
-        } else {
-            fromWorld.getEntityTracker().untrackEntity(entity);
-        }
-
-        entity.worldObj.removePlayerEntityDangerously(entity);
-        entity.isDead = false;
-        entity.dimension = targetDim;
-        entity.setPositionAndRotation(location.getX(), location.getY(), location.getZ(), 0, 0);
-        while (!toWorld.getCollidingBoundingBoxes(entity, entity.getEntityBoundingBox()).isEmpty() && entity.posY < 256.0D) {
-            entity.setPosition(entity.posX, entity.posY + 1.0D, entity.posZ);
-        }
-
-        toWorld.theChunkProviderServer.loadChunk((int) entity.posX >> 4, (int) entity.posZ >> 4);
-
-        if (entity instanceof EntityPlayerMP && ((EntityPlayerMP) entity).playerNetServerHandler != null) {
-            EntityPlayerMP entityplayermp1 = (EntityPlayerMP) entity;
-
-            // Support vanilla clients going into custom dimensions
-            int clientDimension = DimensionManager.getClientDimensionToSend(toWorld.provider.getDimensionId(), toWorld, entityplayermp1);
-            if (((IMixinEntityPlayerMP) entityplayermp1).usesCustomClient()) {
-                DimensionManager.sendDimensionRegistration(toWorld, entityplayermp1, clientDimension);
-            } else {
-                // Force vanilla client to refresh their chunk cache if same dimension
-                if (currentDim != targetDim && (currentDim == clientDimension || targetDim == clientDimension)) {
-                    entityplayermp1.playerNetServerHandler.sendPacket(
-                        new S07PacketRespawn((byte) (clientDimension >= 0 ? -1 : 0), toWorld.getDifficulty(),
-                            toWorld.getWorldInfo().getTerrainType(), entityplayermp1.theItemInWorldManager.getGameType()));
-                }
-            }
-
-            entityplayermp1.playerNetServerHandler.sendPacket(
-                new S07PacketRespawn(clientDimension, toWorld.getDifficulty(), toWorld.getWorldInfo().getTerrainType(),
-                    entityplayermp1.theItemInWorldManager.getGameType()));
-            entity.setWorld(toWorld);
-            entityplayermp1.playerNetServerHandler.setPlayerLocation(entityplayermp1.posX, entityplayermp1.posY, entityplayermp1.posZ,
-                entityplayermp1.rotationYaw, entityplayermp1.rotationPitch);
-            entityplayermp1.setSneaking(false);
-            mcServer.getConfigurationManager().updateTimeAndWeatherForPlayer(entityplayermp1, toWorld);
-            toWorld.getPlayerManager().addPlayer(entityplayermp1);
-            toWorld.spawnEntityInWorld(entityplayermp1);
-            mcServer.getConfigurationManager().getPlayerList().add(entityplayermp1);
-            entityplayermp1.theItemInWorldManager.setWorld(toWorld);
-            entityplayermp1.addSelfToInternalCraftingInventory();
-            entityplayermp1.setHealth(entityplayermp1.getHealth());
-            for (Object effect : entityplayermp1.getActivePotionEffects()) {
-                entityplayermp1.playerNetServerHandler.sendPacket(new S1DPacketEntityEffect(entityplayermp1.getEntityId(), (PotionEffect) effect));
-            }
-        } else {
-            entity.setWorld(toWorld);
-            toWorld.spawnEntityInWorld(entity);
-        }
-
-        fromWorld.resetUpdateEntityTick();
-        toWorld.resetUpdateEntityTick();
-        return true;
-    }
-
->>>>>>> 6b16f46f
+
     /**
      * @author blood - May 28th, 2016
+     * @author gabizou - May 31st, 2016 - Update for 1.9.4
      *
-     * @reason - rewritten to support {@link DisplaceEntityEvent.Portal}
+     * @reason - rewritten to support {@link MoveEntityEvent.Position.Teleport.Portal}
      *
      * @param toDimensionId The id of target dimension.
      */
+    @Nullable
     @Overwrite
-    public void travelToDimension(int toDimensionId)
+    public net.minecraft.entity.Entity changeDimension(int toDimensionId)
     {
-        if (!this.worldObj.isRemote && !this.isDead)
-        {
-            // handle portal event
-            DisplaceEntityEvent.Teleport.Portal event = SpongeCommonEventFactory.handleDisplaceEntityPortalEvent(this.mcEntity, toDimensionId, null);
+        if (!this.worldObj.isRemote && !this.isDead) {
+            // Sponge Start - Throw an event really quickly before changing anything
+            MoveEntityEvent.Position.Teleport.Portal event = SpongeCommonEventFactory.handleDisplaceEntityPortalEvent((net.minecraft.entity.Entity) (Object) this, toDimensionId, null);
             if (event.isCancelled()) {
-                return;
+                return null;
             }
+            // Sponge End
 
             this.worldObj.theProfiler.startSection("changeDimension");
-            // use the worlds from event
+            // Sponge Start - use the worlds from event
+            // Vanilla - This is handled in the SpongeCommonEventFactory
+//            MinecraftServer minecraftserver = MinecraftServer.getServer();
+//            int i = this.dimension;
+//            WorldServer worldserver = minecraftserver.worldServerForDimension(i);
+//            WorldServer worldserver1 = minecraftserver.worldServerForDimension(dimensionId);
+//            this.dimension = dimensionId;
+//
+//            if (i == 1 && dimensionId == 1)
+//            {
+//                worldserver1 = minecraftserver.worldServerForDimension(0);
+//                this.dimension = 0;
+//            }
             WorldServer toWorld = (WorldServer) event.getToTransform().getExtent();
-            // Don't allow entities to load chunks in worlds with no players
-            if (!(this.mcEntity instanceof EntityPlayerMP) && !toWorld.isChunkLoaded((int) this.posX >> 4, (int) this.posZ >> 4, false) && toWorld.playerEntities.size() == 0) {
-                return;
-            }
-
-            this.worldObj.removeEntity(this.mcEntity);
+            // Sponge End
+
+            this.worldObj.removeEntity((net.minecraft.entity.Entity) (Object) this);
             this.isDead = false;
             this.worldObj.theProfiler.startSection("reposition");
+            // Sponge Start - Remove code from Vanilla and handle it directly with our
+            //                multiworld changes
+//            BlockPos blockpos;
+//
+//            if (dimensionIn == 1)
+//            {
+//                blockpos = worldserver1.getSpawnCoordinate();
+//            }
+//            else
+//            {
+//                double d0 = this.posX;
+//                double d1 = this.posZ;
+//                double d2 = 8.0D;
+//
+//                if (dimensionIn == -1)
+//                {
+//                    d0 = MathHelper.clamp_double(d0 / d2, worldserver1.getWorldBorder().minX() + 16.0D, worldserver1.getWorldBorder().maxX() - 16.0D);
+//                    d1 = MathHelper.clamp_double(d1 / d2, worldserver1.getWorldBorder().minZ() + 16.0D, worldserver1.getWorldBorder().maxZ() - 16.0D);
+//                }
+//                else if (dimensionIn == 0)
+//                {
+//                    d0 = MathHelper.clamp_double(d0 * d2, worldserver1.getWorldBorder().minX() + 16.0D, worldserver1.getWorldBorder().maxX() - 16.0D);
+//                    d1 = MathHelper.clamp_double(d1 * d2, worldserver1.getWorldBorder().minZ() + 16.0D, worldserver1.getWorldBorder().maxZ() - 16.0D);
+//                }
+//
+//                d0 = (double)MathHelper.clamp_int((int)d0, -29999872, 29999872);
+//                d1 = (double)MathHelper.clamp_int((int)d1, -29999872, 29999872);
+//                float f = this.rotationYaw;
+//                this.setLocationAndAngles(d0, this.posY, d1, 90.0F, 0.0F);
+//                Teleporter teleporter = worldserver1.getDefaultTeleporter();
+//                teleporter.placeInExistingPortal(this, f);
+//                blockpos = new BlockPos(this);
+//            }
+//
+            // Up to here is what Vanilla required.
             // Only need to update the entity location here as the portal is handled in SpongeCommonEventFactory
             this.setLocationAndAngles(event.getToTransform().getPosition().getX(), event.getToTransform().getPosition().getY(), event.getToTransform().getPosition().getZ(), (float) event.getToTransform().getYaw(), (float) event.getToTransform().getPitch());
-            toWorld.spawnEntityInWorld(this.mcEntity);
-            toWorld.updateEntityWithOptionalForce(this.mcEntity, false);
+            toWorld.spawnEntityInWorld((net.minecraft.entity.Entity) (Object) this);
+            this.worldObj = toWorld; // Sponge - Set the this worldObj to the toWorld to avoid re-creating entities
+
+            // Sponge End
+            toWorld.updateEntityWithOptionalForce((net.minecraft.entity.Entity) (Object) this, false);
+            this.worldObj.theProfiler.endStartSection("reloading");
+            // Sponge Start - Disable recreation of entities when traveling through portals
+//            this.worldObj.theProfiler.endStartSection("reloading");
+//            net.minecraft.entity.Entity entity = EntityList.createEntityByName(EntityList.getEntityString(this.mcEntity), toWorld);
+//
+//            if (entity != null)
+//            {
+//                entity.copyDataFromOld(this);
+//
+//                if (i == 1 && dimensionIn == 1)
+//                {
+//                    BlockPos blockpos1 = worldserver1.getTopSolidOrLiquidBlock(worldserver1.getSpawnPoint());
+//                    entity.moveToBlockPosAndAngles(blockpos1, entity.rotationYaw, entity.rotationPitch);
+//                }
+//                else
+//                {
+//                    entity.moveToBlockPosAndAngles(blockpos, entity.rotationYaw, entity.rotationPitch);
+//                }
+//
+//                boolean flag = entity.forceSpawn;
+//                entity.forceSpawn = true;
+//                worldserver1.spawnEntityInWorld(entity);
+//                entity.forceSpawn = flag;
+//                worldserver1.updateEntityWithOptionalForce(entity, false);
+//            }
+            // Sponge End
+
+            // this.isDead = true; // Sponge - Since we don't re-create entities when teleporting, don't kill it!
             this.worldObj.theProfiler.endSection();
-            this.worldObj = toWorld;
-
-            // Disable recreation of entities when traveling through portals
-            /*this.worldObj.theProfiler.endStartSection("reloading");
-            net.minecraft.entity.Entity entity = EntityList.createEntityByName(EntityList.getEntityString(this.mcEntity), toWorld);
-
-            if (entity != null)
-            {
-                entity.copyDataFromOld(this.mcEntity);
-
-                if (toWorld.provider instanceof WorldProviderEnd)
-                {
-                    BlockPos blockpos = this.worldObj.getTopSolidOrLiquidBlock(toWorld.getSpawnPoint());
-                    entity.moveToBlockPosAndAngles(blockpos, entity.rotationYaw, entity.rotationPitch);
-                }
-
-                toWorld.spawnEntityInWorld(entity);
-            }
-
-            this.isDead = true;*/
+            //fromWorld.resetUpdateEntityTick(); // Sponge - No need to re-do this
+            //toWorld.resetUpdateEntityTick(); // Sponge - No need to re-do this
             this.worldObj.theProfiler.endSection();
-            //fromWorld.resetUpdateEntityTick();
-            //toWorld.resetUpdateEntityTick();
-            this.worldObj.theProfiler.endSection();
-        }
+            return (net.minecraft.entity.Entity) (Object) this;
+        } // Sponge remove unnecessary else
+        return null;
     }
 
     /**
