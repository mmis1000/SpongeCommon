--- conflicted
+++ resolved
@@ -30,12 +30,8 @@
 import com.google.gson.JsonParseException;
 import com.google.gson.JsonParser;
 import net.minecraft.world.WorldType;
-<<<<<<< HEAD
-=======
 import net.minecraft.world.biome.BiomeProvider;
 import net.minecraft.world.chunk.IChunkGenerator;
-import net.minecraft.world.chunk.IChunkProvider;
->>>>>>> 6eaca57e
 import net.minecraft.world.gen.ChunkProviderSettings;
 import net.minecraft.world.gen.FlatGeneratorInfo;
 import org.spongepowered.api.data.DataContainer;
@@ -95,46 +91,8 @@
 
     @Override
     public WorldGenerator createGenerator(World world) {
-<<<<<<< HEAD
         checkNotNull(world);
         return ((IMixinWorld) world).createWorldGenerator(getGeneratorSettings());
-=======
-        return this.createGeneratorFromString(world, "");
-    }
-
-    @Override
-    public SpongeWorldGenerator createGenerator(World world, DataContainer settings) {
-        // Minecraft uses a string for world generator settings
-        // This string can be a JSON string, or be a string of a custom format
-
-        // Try to convert to custom format
-        Optional<String> optCustomSettings = settings.getString(DataQueries.WORLD_CUSTOM_SETTINGS);
-        if (optCustomSettings.isPresent()) {
-            return this.createGeneratorFromString(world, optCustomSettings.get());
-        }
-
-        final StringWriter writer = new StringWriter();
-        try {
-            HoconConfigurationLoader.builder().setRenderOptions(ConfigRenderOptions.concise().setJson(true))
-                    .setSink(() -> new BufferedWriter(writer)).build().save(ConfigurateTranslator.instance().translateData(settings));
-        } catch (Exception e) {
-            SpongeImpl.getLogger().warn("Failed to convert settings contained in [" + settings + "] for type [" + this + "] for world [" + world +
-                    "].", e);
-        }
-
-        return this.createGeneratorFromString(world, writer.toString());
-    }
-
-    @Override
-    public SpongeWorldGenerator createGeneratorFromString(World world, String settings) {
-        net.minecraft.world.World mcWorld = (net.minecraft.world.World) world;
-
-        final IChunkGenerator chunkGenerator = ((IMixinWorldProvider) mcWorld.provider).createChunkGenerator(settings);
-        final BiomeProvider biomeProvider = mcWorld.provider.biomeProvider;
-        return new SpongeWorldGenerator((net.minecraft.world.World) world,
-                (BiomeGenerator) biomeProvider,
-                SpongeGenerationPopulator.of((WorldServer) world, chunkGenerator));
->>>>>>> 6eaca57e
     }
 
     @Override
