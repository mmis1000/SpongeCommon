--- conflicted
+++ resolved
@@ -56,13 +56,6 @@
 import javax.annotation.Nullable;
 
 @Mixin(EntityTNTPrimed.class)
-<<<<<<< HEAD
-public abstract class MixinEntityTNTPrimed extends MixinEntity implements PrimedTNT {
-    
-    @Shadow private EntityLivingBase tntPlacedBy;
-    @Shadow public abstract void explode();
-    @Shadow public abstract void setFuse(int fuse);
-=======
 public abstract class MixinEntityTNTPrimed extends MixinEntity implements PrimedTNT, IMixinEntityTNTPrimed {
 
     private static final String TARGET_NEW_EXPLOSION = "Lnet/minecraft/world/World;createExplosion"
@@ -84,7 +77,6 @@
     public void setDetonator(EntityLivingBase detonator) {
         this.detonator = detonator;
     }
->>>>>>> 2d690254
 
     @Override
     public Optional<Living> getDetonator() {
