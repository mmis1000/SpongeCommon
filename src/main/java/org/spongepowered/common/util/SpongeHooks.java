--- conflicted
+++ resolved
@@ -30,36 +30,19 @@
 import net.minecraft.entity.Entity;
 import net.minecraft.entity.EntityLivingBase;
 import net.minecraft.entity.item.EntityItem;
-import net.minecraft.entity.monster.EntityMob;
-import net.minecraft.entity.monster.IMob;
 import net.minecraft.entity.player.EntityPlayer;
-import net.minecraft.entity.player.EntityPlayerMP;
-import net.minecraft.entity.projectile.EntityArrow;
-import net.minecraft.entity.projectile.EntityFireball;
 import net.minecraft.nbt.NBTTagCompound;
 import net.minecraft.server.MinecraftServer;
 import net.minecraft.tileentity.TileEntity;
-<<<<<<< HEAD
 import net.minecraft.util.math.AxisAlignedBB;
 import net.minecraft.util.math.BlockPos;
 import net.minecraft.util.math.MathHelper;
-=======
-import net.minecraft.util.AxisAlignedBB;
-import net.minecraft.util.BlockPos;
-import net.minecraft.util.DamageSource;
-import net.minecraft.util.EntityDamageSource;
-import net.minecraft.util.EnumFacing;
-import net.minecraft.util.MathHelper;
-import net.minecraft.world.ChunkCoordIntPair;
->>>>>>> 36f8d415
 import net.minecraft.world.World;
 import org.spongepowered.api.CatalogType;
 import org.spongepowered.api.block.BlockSnapshot;
 import org.spongepowered.api.block.BlockType;
 import org.spongepowered.api.data.Transaction;
-import org.spongepowered.api.entity.living.player.Player;
 import org.spongepowered.api.entity.living.player.User;
-import org.spongepowered.api.entity.projectile.Projectile;
 import org.spongepowered.api.event.cause.Cause;
 import org.spongepowered.api.plugin.PluginContainer;
 import org.spongepowered.common.SpongeImpl;
@@ -68,7 +51,6 @@
 import org.spongepowered.common.config.SpongeConfig.WorldConfig;
 import org.spongepowered.common.data.util.NbtDataUtil;
 import org.spongepowered.common.entity.PlayerTracker;
-import org.spongepowered.common.event.MinecraftBlockDamageSource;
 import org.spongepowered.common.interfaces.IMixinChunk;
 import org.spongepowered.common.interfaces.entity.IMixinEntity;
 import org.spongepowered.common.interfaces.world.IMixinWorld;
@@ -543,44 +525,6 @@
         return causedBy;
     }
 
-<<<<<<< HEAD
-=======
-    public static List<EntityHanging> findHangingEntities(World worldIn, BlockPos pos) {
-        List<EntityHanging> list = worldIn.getEntitiesWithinAABB(EntityHanging.class, new AxisAlignedBB(pos, new BlockPos(pos.getX(), pos.getY(), pos.getZ())).expand(1.1D, 1.1D, 1.1D), new Predicate<EntityHanging>() {
-            @Override
-            public boolean apply(EntityHanging entityIn) {
-                if (entityIn == null) {
-                    return false;
-                }
-
-                BlockPos entityPos = entityIn.getPosition();
-                // Hanging Neighbor Entity
-                if (entityPos.equals(pos.add(0, 1, 0))) {
-                    return true;
-                }
-
-                // Check around source block
-                EnumFacing entityFacing = entityIn.getHorizontalFacing();
-
-                switch(entityFacing) {
-                    case NORTH:
-                        return entityPos.equals(pos.add(StaticMixinHelper.HANGING_OFFSET_NORTH));
-                    case SOUTH:
-                        return entityIn.getPosition().equals(pos.add(StaticMixinHelper.HANGING_OFFSET_SOUTH));
-                    case WEST:
-                        return entityIn.getPosition().equals(pos.add(StaticMixinHelper.HANGING_OFFSET_WEST));
-                    case EAST:
-                        return entityIn.getPosition().equals(pos.add(StaticMixinHelper.HANGING_OFFSET_EAST));
-                    default:
-                        return false;
-                }
-            }
-        });
-
-        return list;
-    }
-
->>>>>>> 36f8d415
     public static Optional<User> tryToTrackBlock(World world, Object source, BlockPos sourcePos, Block targetBlock, BlockPos targetPos, PlayerTracker.Type type) {
         if (!world.isBlockLoaded(sourcePos) || !world.isBlockLoaded(targetPos)) {
             return Optional.empty();
@@ -616,44 +560,4 @@
         return text == null ? null : formattingCodePattern.matcher(text).replaceAll("");
     }
 
-    public static DamageSource getEntityDamageSource(Entity entity) {
-        if (entity == null) {
-            return null;
-        }
-
-        IMixinWorld spongeWorld = (IMixinWorld) entity.worldObj;
-        if (spongeWorld.getCauseTracker().hasTickingEntity()) {
-            Entity lastAttacker = (Entity) spongeWorld.getCauseTracker().getCurrentTickEntity().get();
-            if (lastAttacker instanceof Player) {
-                EntityPlayerMP player = (EntityPlayerMP) lastAttacker;
-                return DamageSource.causePlayerDamage(player);
-            } else if (lastAttacker instanceof Projectile) {
-                Projectile projectile = (Projectile) lastAttacker;
-                net.minecraft.entity.Entity shooter = null;
-                if (projectile.getShooter() instanceof Entity) {
-                    shooter = (net.minecraft.entity.Entity) projectile.getShooter();
-                }
-
-                if (projectile instanceof EntityArrow) {
-                    return DamageSource.causeArrowDamage((EntityArrow) lastAttacker, shooter);
-                } else if (projectile instanceof EntityFireball) {
-                    return DamageSource.causeFireballDamage((EntityFireball) lastAttacker, shooter);
-                }
-            } else if ((lastAttacker instanceof EntityMob || lastAttacker instanceof IMob) && lastAttacker instanceof EntityLivingBase) {
-                return DamageSource.causeMobDamage((EntityLivingBase) lastAttacker);
-            } else {
-                String damageType = ((IMixinEntity) lastAttacker).getType() == null ? lastAttacker.getClass().getSimpleName() : ((IMixinEntity) lastAttacker).getType().getId();
-                return new EntityDamageSource(damageType, lastAttacker);
-            }
-        } else if (spongeWorld.getCauseTracker().hasTickingBlock()) {
-            BlockSnapshot blockSnapshot = spongeWorld.getCauseTracker().getCurrentTickBlock().get();
-            if (blockSnapshot.getLocation().isPresent()) {
-                return new MinecraftBlockDamageSource(blockSnapshot.getState().getType().getId(), blockSnapshot.getLocation().get());
-            }
-        } else if (StaticMixinHelper.packetPlayer != null) {
-            return DamageSource.causePlayerDamage(StaticMixinHelper.packetPlayer);
-        }
-
-        return null;
-    }
 }