--- conflicted
+++ resolved
@@ -113,14 +113,8 @@
 
     void setDisplayName(@Nullable Text displayName);
 
-<<<<<<< HEAD
-    boolean isRespawning();
-
-    void setRespawning(boolean respawning);
-=======
     DamageSource getLastDamageSource();
 
     Cause getNonLivingDestructCause();
 
->>>>>>> 2d690254
 }