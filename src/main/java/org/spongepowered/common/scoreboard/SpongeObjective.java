/*
 * This file is part of Sponge, licensed under the MIT License (MIT).
 *
 * Copyright (c) SpongePowered <https://www.spongepowered.org>
 * Copyright (c) contributors
 *
 * Permission is hereby granted, free of charge, to any person obtaining a copy
 * of this software and associated documentation files (the "Software"), to deal
 * in the Software without restriction, including without limitation the rights
 * to use, copy, modify, merge, publish, distribute, sublicense, and/or sell
 * copies of the Software, and to permit persons to whom the Software is
 * furnished to do so, subject to the following conditions:
 *
 * The above copyright notice and this permission notice shall be included in
 * all copies or substantial portions of the Software.
 *
 * THE SOFTWARE IS PROVIDED "AS IS", WITHOUT WARRANTY OF ANY KIND, EXPRESS OR
 * IMPLIED, INCLUDING BUT NOT LIMITED TO THE WARRANTIES OF MERCHANTABILITY,
 * FITNESS FOR A PARTICULAR PURPOSE AND NONINFRINGEMENT. IN NO EVENT SHALL THE
 * AUTHORS OR COPYRIGHT HOLDERS BE LIABLE FOR ANY CLAIM, DAMAGES OR OTHER
 * LIABILITY, WHETHER IN AN ACTION OF CONTRACT, TORT OR OTHERWISE, ARISING FROM,
 * OUT OF OR IN CONNECTION WITH THE SOFTWARE OR THE USE OR OTHER DEALINGS IN
 * THE SOFTWARE.
 */
package org.spongepowered.common.scoreboard;

import com.google.common.collect.Maps;
import net.minecraft.scoreboard.IScoreCriteria;
import net.minecraft.scoreboard.ScoreObjective;
import org.spongepowered.api.scoreboard.Score;
import org.spongepowered.api.scoreboard.Scoreboard;
import org.spongepowered.api.scoreboard.critieria.Criterion;
import org.spongepowered.api.scoreboard.objective.Objective;
import org.spongepowered.api.scoreboard.objective.displaymode.ObjectiveDisplayMode;
import org.spongepowered.api.scoreboard.objective.displaymode.ObjectiveDisplayModes;
import org.spongepowered.api.text.Text;
import org.spongepowered.common.interfaces.IMixinScoreObjective;
import org.spongepowered.common.text.SpongeTexts;

import java.util.Collection;
import java.util.HashMap;
import java.util.HashSet;
import java.util.Map;
import java.util.Optional;
import java.util.Set;

public class SpongeObjective implements Objective {

    private Map<net.minecraft.scoreboard.Scoreboard, ScoreObjective> objectives = new HashMap<>();

    private String name;
    private Text displayName;
    private Criterion criterion;
    private ObjectiveDisplayMode displayMode;
    private Map<Text, Score> scores = new HashMap<>();

    @SuppressWarnings("deprecation")
    public SpongeObjective(String name, Criterion criterion) {
        this.name = name;
        this.displayName = SpongeTexts.fromLegacy(name);
        this.displayMode = ObjectiveDisplayModes.INTEGER;
        this.criterion = criterion;
    }

    @Override
    public String getName() {
        return this.name;
    }

    @Override
    public Text getDisplayName() {
        return this.displayName;
    }

    @Override
    public void setDisplayName(Text displayName) throws IllegalArgumentException {
        this.displayName = displayName;
        this.updateDisplayName();
    }

    @SuppressWarnings("deprecation")
    private void updateDisplayName() {
        for (ScoreObjective objective: this.objectives.values()) {
            objective.displayName = SpongeTexts.toLegacy(this.displayName);
            objective.theScoreboard.onObjectiveDisplayNameChanged(objective);
        }
    }

    @Override
    public Criterion getCriterion() {
        return this.criterion;
    }

    @Override
    public ObjectiveDisplayMode getDisplayMode() {
        return this.displayMode;
    }

    @Override
    public void setDisplayMode(ObjectiveDisplayMode displayMode) {
        this.displayMode = displayMode;
        this.updateDisplayMode();

    }

    private void updateDisplayMode() {
        for (ScoreObjective objective: this.objectives.values()) {
            objective.renderType = (IScoreCriteria.EnumRenderType) (Object) this.displayMode;
            objective.theScoreboard.onObjectiveDisplayNameChanged(objective);
        }
    }

    @Override
    @SuppressWarnings({"unchecked", "rawtypes"})
    public Map<Text, Score> getScores() {
        return new HashMap(this.scores);
    }

    @Override
    public boolean hasScore(Text name) {
        return this.scores.containsKey(name);
    }

    @Override
    public void addScore(Score score) throws IllegalArgumentException {
        if (this.scores.containsKey(score.getName())) {
            throw new IllegalArgumentException(String.format("A score with the name %s already exists!",
                    SpongeTexts.toLegacy(score.getName())));
        }
        this.scores.put(score.getName(), score);

        SpongeScore spongeScore = (SpongeScore) score;
        for (ScoreObjective objective: this.objectives.values()) {
            this.addScoreToScoreboard(objective.theScoreboard, spongeScore.getScoreFor(objective));
        }
    }

    public void updateScores(net.minecraft.scoreboard.Scoreboard scoreboard) {
        ScoreObjective objective = this.getObjectiveFor(scoreboard);

        for (Score score: this.getScores().values()) {
            SpongeScore spongeScore = (SpongeScore) score;
            this.addScoreToScoreboard(scoreboard, spongeScore.getScoreFor(objective));
        }
    }

    @SuppressWarnings("unchecked")
    private void addScoreToScoreboard(net.minecraft.scoreboard.Scoreboard scoreboard, net.minecraft.scoreboard.Score score) {
        String name = score.scorePlayerName;
        Map<ScoreObjective, net.minecraft.scoreboard.Score> scoreMap = (Map)scoreboard.entitiesScoreObjectives.get(name);

        if (scoreMap == null)
        {
            scoreMap = Maps.newHashMap();
            scoreboard.entitiesScoreObjectives.put(name, scoreMap);
        }

        scoreMap.put(score.theScoreObjective, score);

        // Trigger refresh
        score.forceUpdate = true;
        score.setScorePoints(score.scorePoints);
    }

    @Override
    public Optional<Score> getScore(Text name) {
        return Optional.ofNullable(this.scores.get(name));
    }

    @Override
    public Score getOrCreateScore(Text name) {
        if (this.scores.containsKey(name)) {
            return this.scores.get(name);
        }

        SpongeScore score = new SpongeScore(name);
        this.addScore(score);
        return score;
    }

    @Override
    public boolean removeScore(Score spongeScore) {
        String name = ((SpongeScore) spongeScore).legacyName;

        if (!this.scores.containsKey(spongeScore.getName())) {
            return false;
        }

        for (ScoreObjective objective: this.objectives.values()) {
            net.minecraft.scoreboard.Scoreboard scoreboard = objective.theScoreboard;

            Map<?, ?> map = scoreboard.entitiesScoreObjectives.get(name);

            if (map != null) {
                net.minecraft.scoreboard.Score score = (net.minecraft.scoreboard.Score) map.remove(objective);


                if (map.size() < 1) {
                    Map<?, ?> map1 = scoreboard.entitiesScoreObjectives.remove(name);

                    if (map1 != null) {
                        scoreboard.broadcastScoreUpdate(name);
                    }
                } else if (score != null) {
                    scoreboard.broadcastScoreUpdate(name, objective);
                }
            }
            ((SpongeScore) spongeScore).removeScoreFor(objective);
        }

        this.scores.remove(spongeScore.getName());
        return true;
    }

    @Override
    public boolean removeScore(Text name) {
        Optional<Score> score = this.getScore(name);
        if (score.isPresent()) {
            return this.removeScore(score.get());
        }
        return false;
    }

    public ScoreObjective getObjectiveFor(net.minecraft.scoreboard.Scoreboard scoreboard) {
        if (this.objectives.containsKey(scoreboard)) {
            return this.objectives.get(scoreboard);
        }
<<<<<<< HEAD
        ScoreObjective objective = new ScoreObjective(scoreboard, name, (IScoreCriteria) this.criterion);
=======
        ScoreObjective objective = new ScoreObjective(scoreboard, this.name, (IScoreObjectiveCriteria) this.criterion);
>>>>>>> 78eeb278

        // We deliberately set the fields here instead of using the methods.
        // Since a new objective is being created here, we want to avoid
        // sending packets until everything is in the proper state.

        objective.displayName = SpongeTexts.toLegacy(this.displayName);
        objective.renderType = (IScoreCriteria.EnumRenderType) (Object) this.displayMode;

        ((IMixinScoreObjective) objective).setSpongeObjective(this);
        this.objectives.put(scoreboard, objective);

        return objective;
    }

    public void removeObjectiveFor(net.minecraft.scoreboard.Scoreboard scoreboard) {
        if (this.objectives.remove(scoreboard) == null) {
            throw new IllegalStateException("Attempting to remove an objective without an entry!");
        }
    }

    @SuppressWarnings("unchecked")
    @Override
    public Set<Scoreboard> getScoreboards() {
        return (Set<Scoreboard>) (Set<?>) new HashSet<>(this.objectives.keySet());
    }

    public Collection<ScoreObjective> getObjectives() {
        return this.objectives.values();
    }
}<|MERGE_RESOLUTION|>--- conflicted
+++ resolved
@@ -225,11 +225,7 @@
         if (this.objectives.containsKey(scoreboard)) {
             return this.objectives.get(scoreboard);
         }
-<<<<<<< HEAD
-        ScoreObjective objective = new ScoreObjective(scoreboard, name, (IScoreCriteria) this.criterion);
-=======
-        ScoreObjective objective = new ScoreObjective(scoreboard, this.name, (IScoreObjectiveCriteria) this.criterion);
->>>>>>> 78eeb278
+        ScoreObjective objective = new ScoreObjective(scoreboard, this.name, (IScoreCriteria) this.criterion);
 
         // We deliberately set the fields here instead of using the methods.
         // Since a new objective is being created here, we want to avoid
