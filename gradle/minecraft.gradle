// Shared Gradle configuration for the Sponge ForgeGradle projects

ext.api = common.project('SpongeAPI')

// Apply shared Gradle configuration in SpongeAPI
apply from: api.file('gradle/sponge.gradle')

// Finish configuring SpongeAPI first
evaluationDependsOn api.path

// Apply MixinGradle plugin to project
apply plugin: 'org.spongepowered.mixin'

minecraft {
<<<<<<< HEAD
    version = '1.9'
    mappings = 'snapshot_20160309'
=======
    mappings = 'stable_22'
>>>>>>> 304d58bf
    runDir = 'run'
    atSource sourceSets.main

    // We don't use the obfuscated dev jar currently
    makeObfSourceJar = false
}

// Mixins
sourceSets {
    main {
        refMap = "mixins.${implementation.toLowerCase()}.refmap.json"
    }
}

// Java 6 source set for compatibility checking
sourceSets {
    java6 {
        compileClasspath += main.compileClasspath + main.output
    }
}

// Compile options
compileJava {
    options.compilerArgs += '-Xlint:-processing'
}

compileJava6Java {
    sourceCompatibility = '1.6'
    targetCompatibility = '1.6'
}

// ForgeGradle 2 fails to apply transformer rules for classes it doesn't know of by default
// We use the access transformer to make the catalogs in the API accessible
deobfMcMCP { failOnAtError = false }
deobfMcSRG { failOnAtError = false }

// The access transformers we use
ext.ats = ['common_at.cfg']

// Set manifest entries
jar {
    // Include Java 6 classes
    from sourceSets.java6.output

    manifest {
        attributes(
                'Specification-Title': api.name,
                'Specification-Version': api.version,
                'Specification-Vendor': api.url
        )
    }

    afterEvaluate {
        manifest {
            attributes('FMLAT': project.ats.join(' '))
        }
    }
}

// Don't upload temp jar to Maven repository
configurations.archives.artifacts.removeAll { it.archiveTask.is jar }

// Reobfuscate to SRG mappings
reobf.jar.mappingType = 'SEARGE'

task devJar(type: Jar) {
    classifier = 'dev'
    duplicatesStrategy = 'exclude' // Exclude duplicate LICENSE.txt file

    // Inherit manifest from jar
    manifest.from jar.manifest

    // Include classes
    from sourceSets.main.output
    from sourceSets.java6.output

    // Include API
    from api.sourceSets.main.output
}

artifacts {
    // Upload dev jar to Maven repository
    archives devJar
}

task sourceJar(type: Jar, overwrite: true) {
    classifier = 'sources'

    // Include sources
    from sourceSets.main.allSource
    from sourceSets.java6.allSource

    // Include SpongeAPI sources in source jar
    from api.sourceSets.main.allSource
}

artifacts {
    // Upload source jar to Maven repository
    archives sourceJar
}

// Include SpongeAPI/SpongeCommon dependencies in our POM
// Note: This is ugly, just keep scrolling
uploadArchives.repositories.mavenDeployer.pom.whenConfigured {
    dependencies.removeAll { it.artifactId == shadedDevProject.archivesBaseName }
    def deps = new HashSet(dependencies.collect { it.groupId + ':' + it.artifactId })
    dependencies.addAll(shadedDevProject.uploadArchives.repositories.mavenDeployer.pom.effectivePom.dependencies.findAll {
        !deps.contains(it.groupId + ':' + it.artifactId) // Don't add the same dependency several times to the POM
    })
}

configure([jar, devJar]) {
    // Append API revision to the SpongeAPI version
    dependsOn common.resolveApiRevision
}

common.tasks.resolveApiRevision << {
    jar.manifest.attributes('Specification-Version': common.apiVersion)
}

// Code style configuration
sortAccessTransformers {
    add sourceSets.main
}

license {
    ext.name = 'Sponge'
}

// Use checkstyle suppressions from Common
checkstyle {
    configProperties['suppressions'] = common.file('checkstyle-suppressions.xml')
}<|MERGE_RESOLUTION|>--- conflicted
+++ resolved
@@ -12,12 +12,9 @@
 apply plugin: 'org.spongepowered.mixin'
 
 minecraft {
-<<<<<<< HEAD
     version = '1.9'
     mappings = 'snapshot_20160309'
-=======
-    mappings = 'stable_22'
->>>>>>> 304d58bf
+
     runDir = 'run'
     atSource sourceSets.main
 
